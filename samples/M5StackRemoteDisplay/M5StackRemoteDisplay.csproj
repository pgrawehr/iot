﻿<Project Sdk="Microsoft.NET.Sdk">

  <PropertyGroup>
    <OutputType>Exe</OutputType>
    <TargetFramework>net8.0</TargetFramework>
  </PropertyGroup>
  
  <PropertyGroup>
    <!-- Defaults to false by base Directory.Builds.props. The name is a bit confusing, as it
    does _not_ include the project references if it is set to true-->
    <PreferPackageReference>true</PreferPackageReference>
  </PropertyGroup>

<<<<<<< HEAD
  <ItemGroup Condition="$(Configuration)=='Release'">
    <PackageReference Include="Iot.Device.Bindings" Version="3.1.0" />
    <PackageReference Include="System.Device.Gpio" Version="3.1.0" />
    <PackageReference Include="Iot.Device.Bindings.SkiaSharpAdapter" Version="3.1.0" />
=======
  <ItemGroup>
    <ProjectReference Include="..\..\src\devices\Common\Common.csproj" />
    <ProjectReference Include="..\..\src\devices\Board\Board.csproj" />
    <ProjectReference Include="..\..\src\devices\Nmea0183\Nmea0183.csproj" />
    <ProjectReference Include="..\..\src\devices\Arduino\Arduino.csproj" />
    <ProjectReference Include="..\..\src\devices\M5Stack\M5Stack.csproj" />
    <ProjectReference Include="..\..\src\devices\Gui\Gui.csproj" />
    <ProjectReference Include="..\..\src\devices\Ft4222\Ft4222.csproj" />
    <ProjectReference Include="..\..\src\devices\Ili934x\Ili934x.csproj" />
    <ProjectReference Include="..\..\src\devices\SkiaSharpAdapter\SkiaSharpAdapter.csproj" />
>>>>>>> 9021ade1
  </ItemGroup>
  
  <PropertyGroup Condition="$(Configuration)!='Release'">
    <!-- Defaults to false by base Directory.Builds.props. The name is a bit confusing, as it includes
    does _not_ include the project references if it is set to true-->
    <PreferPackageReference>true</PreferPackageReference>
  </PropertyGroup>

  <ItemGroup Condition="$(Configuration)!='Release'">
    <ProjectReference Include="..\..\src\devices\Common\Common.csproj" />
    <ProjectReference Include="..\..\src\devices\Board\Board.csproj" />
    <ProjectReference Include="..\..\src\devices\Nmea0183\Nmea0183.csproj" />
    <ProjectReference Include="..\..\src\devices\Arduino\Arduino.csproj" />
    <ProjectReference Include="..\..\src\devices\M5Stack\M5Stack.csproj" />
    <ProjectReference Include="..\..\src\devices\Gui\Gui.csproj" />
    <ProjectReference Include="..\..\src\devices\Ft4222\Ft4222.csproj" />
    <ProjectReference Include="..\..\src\devices\Ili934x\Ili934x.csproj" />
    <ProjectReference Include="..\..\src\devices\SkiaSharpAdapter\SkiaSharpAdapter.csproj" />
  </ItemGroup>

  <ItemGroup>
    <PackageReference Include="CommandLineParser" Version="2.9.1" />
  </ItemGroup>

  <ItemGroup>
    <None Update="images\*.png">
      <CopyToOutputDirectory>PreserveNewest</CopyToOutputDirectory>
    </None>
  </ItemGroup>


</Project><|MERGE_RESOLUTION|>--- conflicted
+++ resolved
@@ -11,13 +11,7 @@
     <PreferPackageReference>true</PreferPackageReference>
   </PropertyGroup>
 
-<<<<<<< HEAD
   <ItemGroup Condition="$(Configuration)=='Release'">
-    <PackageReference Include="Iot.Device.Bindings" Version="3.1.0" />
-    <PackageReference Include="System.Device.Gpio" Version="3.1.0" />
-    <PackageReference Include="Iot.Device.Bindings.SkiaSharpAdapter" Version="3.1.0" />
-=======
-  <ItemGroup>
     <ProjectReference Include="..\..\src\devices\Common\Common.csproj" />
     <ProjectReference Include="..\..\src\devices\Board\Board.csproj" />
     <ProjectReference Include="..\..\src\devices\Nmea0183\Nmea0183.csproj" />
@@ -27,7 +21,6 @@
     <ProjectReference Include="..\..\src\devices\Ft4222\Ft4222.csproj" />
     <ProjectReference Include="..\..\src\devices\Ili934x\Ili934x.csproj" />
     <ProjectReference Include="..\..\src\devices\SkiaSharpAdapter\SkiaSharpAdapter.csproj" />
->>>>>>> 9021ade1
   </ItemGroup>
   
   <PropertyGroup Condition="$(Configuration)!='Release'">
