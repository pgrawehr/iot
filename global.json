{
  "tools": {
    "dotnet": "5.0.100-preview.4.20258.7",
    "runtimes": {
      "dotnet/x64": [
        "2.1.11"
      ]
    }
  },
  "sdk": {
    "version": "5.0.100-preview.4.20258.7"
  },
  "msbuild-sdks": {
<<<<<<< HEAD
    "Microsoft.DotNet.Arcade.Sdk": "5.0.0-beta.20261.9",
    "Microsoft.DotNet.Helix.Sdk": "5.0.0-beta.20261.9"
=======
    "Microsoft.DotNet.Arcade.Sdk": "5.0.0-beta.20364.3",
    "Microsoft.DotNet.Helix.Sdk": "5.0.0-beta.20364.3"
>>>>>>> 7d123266
  }
}<|MERGE_RESOLUTION|>--- conflicted
+++ resolved
@@ -11,12 +11,7 @@
     "version": "5.0.100-preview.4.20258.7"
   },
   "msbuild-sdks": {
-<<<<<<< HEAD
-    "Microsoft.DotNet.Arcade.Sdk": "5.0.0-beta.20261.9",
-    "Microsoft.DotNet.Helix.Sdk": "5.0.0-beta.20261.9"
-=======
     "Microsoft.DotNet.Arcade.Sdk": "5.0.0-beta.20364.3",
     "Microsoft.DotNet.Helix.Sdk": "5.0.0-beta.20364.3"
->>>>>>> 7d123266
   }
 }