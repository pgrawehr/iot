--- conflicted
+++ resolved
@@ -1,10 +1,6 @@
 {
   "tools": {
-<<<<<<< HEAD
-    "dotnet": "7.0.401",
-=======
     "dotnet": "7.0.403",
->>>>>>> 591188c0
     "runtimes": {
       "dotnet/x64": [
         "6.0.16"
@@ -15,13 +11,9 @@
     }
   },
   "sdk": {
-<<<<<<< HEAD
-    "version": "7.0.401"
-=======
     "version": "7.0.403",
     "allowPrerelease": true,
     "rollForward": "major"
->>>>>>> 591188c0
   },
   "msbuild-sdks": {
     "Microsoft.DotNet.Arcade.Sdk": "7.0.0-beta.23517.4",
