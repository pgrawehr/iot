--- conflicted
+++ resolved
@@ -5,18 +5,10 @@
 {
     internal class UnixI2cDevice : I2cDevice
     {
-<<<<<<< HEAD
-        private const string DefaultDevicePath = "/dev/i2c";
-        private readonly I2cConnectionSettings _settings;
-        private int _deviceFileDescriptor = -1;
-        private I2cFunctionalityFlags _functionalities;
-        private static readonly object s_initializationLock = new object();
-        private static readonly object s_transferLock = new object();
-=======
         private UnixI2cBus _bus;
         private int _deviceAddress;
         private bool _shouldDisposeBus;
->>>>>>> c1ca7b96
+        private static readonly object s_transferLock = new object();
 
         public UnixI2cDevice(UnixI2cBus bus, int deviceAddress, bool shouldDisposeBus = false)
         {
@@ -27,158 +19,52 @@
 
         public override I2cConnectionSettings ConnectionSettings => new I2cConnectionSettings(_bus.BusId, _deviceAddress);
 
-<<<<<<< HEAD
-                if (_deviceFileDescriptor < 0)
-                {
-                    throw new IOException($"Error {Marshal.GetLastWin32Error()}. Can not open I2C device file '{deviceFileName}'.");
-                }
-
-                I2cFunctionalityFlags tempFlags;
-                int result = Interop.ioctl(_deviceFileDescriptor, (uint)I2cSettings.I2C_FUNCS, new IntPtr(&tempFlags));
-                if (result < 0)
-                {
-                    _functionalities = 0;
-                }
-
-                _functionalities = tempFlags;
-            }
-        }
-
-        private unsafe void Transfer(byte* writeBuffer, byte* readBuffer, int writeBufferLength, int readBufferLength)
-        {
-            lock (s_transferLock)
-            {
-                if ((_functionalities & I2cFunctionalityFlags.I2C_FUNC_I2C) != 0)
-                {
-                    ReadWriteInterfaceTransfer(writeBuffer, readBuffer, writeBufferLength, readBufferLength);
-                }
-                else
-                {
-                    FileInterfaceTransfer(writeBuffer, readBuffer, writeBufferLength, readBufferLength);
-                }
-            }
-        }
-
-        private unsafe void ReadWriteInterfaceTransfer(byte* writeBuffer, byte* readBuffer, int writeBufferLength, int readBufferLength)
-        {
-            // Allocating space for 2 messages in case we want to read and write on the same call.
-            i2c_msg* messagesPtr = stackalloc i2c_msg[2];
-            int messageCount = 0;
-
-            if (writeBuffer != null)
-            {
-                messagesPtr[messageCount++] = new i2c_msg()
-                {
-                    flags = I2cMessageFlags.I2C_M_WR,
-                    addr = (ushort)_settings.DeviceAddress,
-                    len = (ushort)writeBufferLength,
-                    buf = writeBuffer
-                };
-            }
-
-            if (readBuffer != null)
-            {
-                messagesPtr[messageCount++] = new i2c_msg()
-                {
-                    flags = I2cMessageFlags.I2C_M_RD,
-                    addr = (ushort)_settings.DeviceAddress,
-                    len = (ushort)readBufferLength,
-                    buf = readBuffer
-                };
-            }
-
-            var msgset = new i2c_rdwr_ioctl_data()
-            {
-                msgs = messagesPtr,
-                nmsgs = (uint)messageCount
-            };
-
-            int result = Interop.ioctl(_deviceFileDescriptor, (uint)I2cSettings.I2C_RDWR, new IntPtr(&msgset));
-            if (result < 0)
-            {
-                throw new IOException($"Error {Marshal.GetLastWin32Error()} performing I2C data transfer.");
-            }
-        }
-
-        private unsafe void FileInterfaceTransfer(byte* writeBuffer, byte* readBuffer, int writeBufferLength, int readBufferLength)
-        {
-            int result = Interop.ioctl(_deviceFileDescriptor, (uint)I2cSettings.I2C_SLAVE_FORCE, (ulong)_settings.DeviceAddress);
-            if (result < 0)
-            {
-                throw new IOException($"Error {Marshal.GetLastWin32Error()} performing I2C data transfer.");
-            }
-
-            if (writeBuffer != null)
-            {
-                result = Interop.write(_deviceFileDescriptor, new IntPtr(writeBuffer), writeBufferLength);
-                if (result < 0)
-                {
-                    throw new IOException($"Error {Marshal.GetLastWin32Error()} performing I2C data transfer.");
-                }
-            }
-
-            if (readBuffer != null)
-            {
-                result = Interop.read(_deviceFileDescriptor, new IntPtr(readBuffer), readBufferLength);
-                if (result < 0)
-                {
-                    throw new IOException($"Error {Marshal.GetLastWin32Error()} performing I2C data transfer.");
-                }
-            }
-        }
-
-        /// <summary>
-        /// Reads a byte from the I2C device.
-        /// </summary>
-        /// <returns>A byte read from the I2C device.</returns>
-=======
->>>>>>> c1ca7b96
         public override unsafe byte ReadByte()
         {
             Span<byte> toRead = stackalloc byte[1];
             Read(toRead);
             return toRead[0];
-        }
+            }
 
         public override unsafe void Read(Span<byte> buffer)
-        {
+            {
             _bus.Read(_deviceAddress, buffer);
-        }
+                }
 
         public override unsafe void WriteByte(byte value)
-        {
+                {
             Span<byte> toWrite = stackalloc byte[1]
-            {
+                {
                 value
-            };
+                };
             Write(toWrite);
-        }
+            }
 
         public override unsafe void Write(ReadOnlySpan<byte> buffer)
-        {
+            {
             _bus.Write(_deviceAddress, buffer);
-        }
+            }
 
         public override unsafe void WriteRead(ReadOnlySpan<byte> writeBuffer, Span<byte> readBuffer)
-        {
+            {
             _bus.WriteRead(_deviceAddress, writeBuffer, readBuffer);
-        }
+            }
 
         protected override void Dispose(bool disposing)
         {
             if (_bus != null)
             {
                 if (_shouldDisposeBus)
-                {
+            {
                     _bus.Dispose();
                 }
                 else
-                {
+            {
                     _bus.RemoveDeviceNoCheck(_deviceAddress);
                 }
 
                 _bus = null!;
-            }
+        }
 
             base.Dispose(disposing);
         }
