﻿// Licensed to the .NET Foundation under one or more agreements.
// The .NET Foundation licenses this file to you under the MIT license.
// See the LICENSE file in the project root for more information.

using System.Buffers.Binary;
using System.Collections.Generic;
using System.Diagnostics;
using System.IO;
using System.Runtime.CompilerServices;
using System.Runtime.InteropServices;
using System.Threading;
using System.Threading.Tasks;

namespace System.Device.Gpio.Drivers
{
    public unsafe partial class RaspberryPi3Driver : GpioDriver
    {
        private const int ENOENT = 2; // error indicates that an entity doesn't exist
        private const uint PeripheralBaseAddressBcm2835 = 0x2000_0000;
        private const uint PeripheralBaseAddressBcm2836 = 0x3F00_0000;
        private const uint PeripheralBaseAddressBcm2838 = 0xFE00_0000;
        private const uint PeripheralBaseAddressVideocore = 0x7E00_0000;
        private const uint InvalidPeripheralBaseAddress = 0xFFFF_FFFF;
        private const uint GpioPeripheralOffset = 0x0020_0000; // offset from the peripheral base address of the GPIO registers
        private const string GpioMemoryFilePath = "/dev/gpiomem";
        private const string MemoryFilePath = "/dev/mem";
        private const string DeviceTreeRanges = "/proc/device-tree/soc/ranges";
        private const string ModelFilePath = "/proc/device-tree/model";

        private readonly PinState[] _pinModes;
        private RegisterView* _registerViewPointer = null;
        private static readonly object s_initializationLock = new object();

        private UnixDriver _interruptDriver = null;

        /// <summary>
        /// Returns true if this is a Raspberry Pi4
        /// </summary>
        private bool IsPi4
        {
            get;
            set;
        }

        public RaspberryPi3Driver()
        {
            _pinModes = new PinState[PinCount];
        }

        protected override void Dispose(bool disposing)
        {
            if (_registerViewPointer != null)
            {
                Interop.munmap((IntPtr)_registerViewPointer, 0);
                _registerViewPointer = null;
            }

<<<<<<< HEAD
            if (_sysFSDriver != null)
            {
                _sysFSDriver.Dispose();
                _sysFSDriver = null;
            }
        }

        private bool IsPinOpen(int pin)
        {
            return _sysFSModes.ContainsKey(pin);
        }

        /// <summary>
        /// Gets the mode of a pin for Unix.
        /// </summary>
        /// <param name="mode">The mode of a pin to get.</param>
        /// <returns>The mode of a pin for Unix.</returns>
        private PinMode GetModeForUnixDriver(PinMode mode)
        {
            switch (mode)
=======
            if (_interruptDriver != null)
>>>>>>> d67f974e
            {
                _interruptDriver.Dispose();
                _interruptDriver = null;
            }
        }

        /// <summary>
        /// Adds a handler for a pin value changed event.
        /// </summary>
        /// <param name="pinNumber">The pin number in the driver's logical numbering scheme.</param>
        /// <param name="eventTypes">The event types to wait for.</param>
        /// <param name="callback">Delegate that defines the structure for callbacks when a pin value changed event occurs.</param>
        protected internal override void AddCallbackForPinValueChangedEvent(int pinNumber, PinEventTypes eventTypes, PinChangeEventHandler callback)
        {
            ValidatePinNumber(pinNumber);

<<<<<<< HEAD
            _sysFSDriver.OpenPin(pinNumber);
=======
            _interruptDriver.OpenPin(pinNumber);
            _pinModes[pinNumber].InUseByInterruptDriver = true;
>>>>>>> d67f974e

            _interruptDriver.AddCallbackForPinValueChangedEvent(pinNumber, eventTypes, callback);
        }

        /// <summary>
        /// Closes an open pin.
        /// </summary>
        /// <param name="pinNumber">The pin number in the driver's logical numbering scheme.</param>
        protected internal override void ClosePin(int pinNumber)
        {
            ValidatePinNumber(pinNumber);

<<<<<<< HEAD
            lock (s_sysFsInitializationLock)
            {
                if (_sysFSDriver != null)
                {
                    _sysFSDriver.ClosePin(pinNumber);
                }
=======
            bool isOpen = _pinModes[pinNumber] != null && _pinModes[pinNumber].InUseByInterruptDriver;
            if (isOpen)
            {
                _interruptDriver.ClosePin(pinNumber);
>>>>>>> d67f974e
            }

            // Set pin low and mode to input upon closing a pin
            Write(pinNumber, PinValue.Low);
            SetPinMode(pinNumber, PinMode.Input);
<<<<<<< HEAD
=======
            _pinModes[pinNumber] = null;
>>>>>>> d67f974e
        }

        /// <summary>
        /// Checks if a pin supports a specific mode.
        /// </summary>
        /// <param name="pinNumber">The pin number in the driver's logical numbering scheme.</param>
        /// <param name="mode">The mode to check.</param>
        /// <returns>The status if the pin supports the mode.</returns>
        protected internal override bool IsPinModeSupported(int pinNumber, PinMode mode)
        {
            switch (mode)
            {
                case PinMode.Input:
                case PinMode.InputPullDown:
                case PinMode.InputPullUp:
                case PinMode.Output:
                    return true;
                default:
                    return false;
            }
        }

        /// <summary>
        /// Opens a pin in order for it to be ready to use.
        /// </summary>
        /// <param name="pinNumber">The pin number in the driver's logical numbering scheme.</param>
        protected internal override void OpenPin(int pinNumber)
        {
            ValidatePinNumber(pinNumber);
            Initialize();
            SetPinMode(pinNumber, PinMode.Input);
        }

        /// <summary>
        /// Reads the current value of a pin.
        /// </summary>
        /// <param name="pinNumber">The pin number in the driver's logical numbering scheme.</param>
        /// <returns>The value of the pin.</returns>
        protected internal unsafe override PinValue Read(int pinNumber)
        {
            ValidatePinNumber(pinNumber);

            /*
             * There are two registers that contain the value of a pin. Each hold the value of 32
             * different pins. 1 bit represents the value of a pin, 0 is PinValue.Low and 1 is PinValue.High
             */

            uint register = _registerViewPointer->GPLEV[pinNumber / 32];
            return Convert.ToBoolean((register >> (pinNumber % 32)) & 1) ? PinValue.High : PinValue.Low;
        }

        /// <summary>
        /// Removes a handler for a pin value changed event.
        /// </summary>
        /// <param name="pinNumber">The pin number in the driver's logical numbering scheme.</param>
        /// <param name="callback">Delegate that defines the structure for callbacks when a pin value changed event occurs.</param>
        protected internal override void RemoveCallbackForPinValueChangedEvent(int pinNumber, PinChangeEventHandler callback)
        {
<<<<<<< HEAD
            ValidatePinIsInput(pinNumber);
            InitializeSysFS();

            _sysFSDriver.OpenPin(pinNumber);
=======
            ValidatePinNumber(pinNumber);

            _interruptDriver.OpenPin(pinNumber);
            _pinModes[pinNumber].InUseByInterruptDriver = true;
>>>>>>> d67f974e

            _interruptDriver.RemoveCallbackForPinValueChangedEvent(pinNumber, callback);
        }

        /// <summary>
        /// Sets the mode to a pin.
        /// </summary>
        /// <param name="pinNumber">The pin number in the driver's logical numbering scheme.</param>
        /// <param name="mode">The mode to be set.</param>
        protected internal override void SetPinMode(int pinNumber, PinMode mode)
        {
            ValidatePinNumber(pinNumber);

            if (!IsPinModeSupported(pinNumber, mode))
            {
                throw new InvalidOperationException($"The pin {pinNumber} does not support the selected mode {mode}.");
            }

            /*
             * There are 6 registers(4-byte ints) that control the mode for all pins. Each
             * register controls the mode for 10 pins. Each pin uses 3 bits in the register
             * containing the mode.
             */

            // Define the shift to get the right 3 bits in the register
            int shift = (pinNumber % 10) * 3;
            // Gets a pointer to the register that holds the mode for the pin
            uint* registerPointer = &_registerViewPointer->GPFSEL[pinNumber / 10];
            uint register = *registerPointer;
            // Clear the 3 bits to 0 for the pin Number.
            register &= ~(0b111U << shift);
            // Set the 3 bits to the desired mode for that pin.
            register |= (mode == PinMode.Output ? 1u : 0u) << shift;
            *registerPointer = register;

            if (_pinModes[pinNumber] != null)
            {
                _pinModes[pinNumber].CurrentPinMode = mode;
            }
            else
            {
                _pinModes[pinNumber] = new PinState(mode);
            }

            if (mode != PinMode.Output)
            {
                SetInputPullMode(pinNumber, mode);
            }
        }

        /// <summary>
        /// Sets the resistor pull up/down mode for an input pin.
        /// </summary>
        /// <param name="pinNumber">The pin number in the driver's logical numbering scheme.</param>
        /// <param name="mode">The mode of a pin to set the resistor pull up/down mode.</param>
        [MethodImpl(MethodImplOptions.NoOptimization)]
        private void SetInputPullMode(int pinNumber, PinMode mode)
        {
            /*
             * NoOptimization is needed to force wait time to be at least minimum required cycles.
             * Also to ensure that pointer operations optimizations won't be using any locals
             * which would introduce time period where multiple threads could override value set
             * to this register.
             */
            if (IsPi4)
            {
                SetInputPullModePi4(pinNumber, mode);
                return;
            }

            byte modeToPullMode = mode switch
            {
                PinMode.Input => (byte)0,
                PinMode.InputPullDown => (byte)1,
                PinMode.InputPullUp => (byte)2,
                _ => throw new ArgumentException($"{mode} is not supported as a pull up/down mode.")
            };

            /*
             * This is the process outlined by the BCM2835 datasheet on how to set the pull mode.
             * The GPIO Pull - up/down Clock Registers control the actuation of internal pull-downs on the respective GPIO pins.
             * These registers must be used in conjunction with the GPPUD register to effect GPIO Pull-up/down changes.
             * The following sequence of events is required:
             *
             * 1. Write to GPPUD to set the required control signal (i.e.Pull-up or Pull-Down or neither to remove the current Pull-up/down)
             * 2. Wait 150 cycles – this provides the required set-up time for the control signal
             * 3. Write to GPPUDCLK0/1 to clock the control signal into the GPIO pads you wish to modify
             *    – NOTE only the pads which receive a clock will be modified, all others will retain their previous state.
             * 4. Wait 150 cycles – this provides the required hold time for the control signal
             * 5. Write to GPPUD to remove the control signal
             * 6. Write to GPPUDCLK0/1 to remove the clock
             */

            uint* gppudPointer = &_registerViewPointer->GPPUD;
            *gppudPointer &= ~0b11U;
            *gppudPointer |= modeToPullMode;

            // Wait 150 cycles – this provides the required set-up time for the control signal
            for (int i = 0; i < 150; i++)
            {
            }

            int index = pinNumber / 32;
            int shift = pinNumber % 32;
            uint* gppudclkPointer = &_registerViewPointer->GPPUDCLK[index];
            uint pinBit = 1U << shift;
            *gppudclkPointer |= pinBit;

            // Wait 150 cycles – this provides the required hold time for the control signal
            for (int i = 0; i < 150; i++)
            {
            }

            // Spec calls to reset clock after the control signal
            // Since context switch between those two instructions can potentially
            // change pull up/down value we reset the clock first.
            *gppudclkPointer &= ~pinBit;
            *gppudPointer &= ~0b11U;

            // This timeout is not documented in the spec
            // but lack of it is causing intermittent failures when
            // pull up/down is changed frequently.
            for (int i = 0; i < 150; i++)
            {
            }
        }

        /// <summary>
        /// Sets the resistor pull up/down mode for an input pin on the Raspberry Pi4.
        /// The above, complex method doesn't do anything on a Pi4 (it doesn't cause any harm, though)
        /// </summary>
        /// <param name="pinNumber">The pin number in the driver's logical numbering scheme.</param>
        /// <param name="mode">The mode of a pin to set the resistor pull up/down mode.</param>
        [MethodImpl(MethodImplOptions.NoOptimization)]
        private void SetInputPullModePi4(int pinNumber, PinMode mode)
        {
            /*
             * NoOptimization is needed to force wait time to be at least minimum required cycles.
             * Also to ensure that pointer operations optimizations won't be using any locals
             * which would introduce time period where multiple threads could override value set
             * to this register.
             */
            int shift = (pinNumber & 0xf) << 1;
            uint pull = 0;
            uint bits = 0;
            switch (mode)
            {
                case PinMode.Input: pull = 0; break;
                case PinMode.InputPullUp: pull = 1; break;
                case PinMode.InputPullDown: pull = 2; break;
            }

            var gpioReg = _registerViewPointer;
            bits = (gpioReg->GPPUPPDN[(pinNumber >> 4)]);
            bits &= ~(3u << shift);
            bits |= (pull << shift);
            gpioReg->GPPUPPDN[(pinNumber >> 4)] = bits;
            for (int i = 0; i < 150; i++)
            {
            }
        }

        /// <summary>
        /// Blocks execution until an event of type eventType is received or a cancellation is requested.
        /// </summary>
        /// <param name="pinNumber">The pin number in the driver's logical numbering scheme.</param>
        /// <param name="eventTypes">The event types to wait for.</param>
        /// <param name="cancellationToken">The cancellation token of when the operation should stop waiting for an event.</param>
        /// <returns>A structure that contains the result of the waiting operation.</returns>
        protected internal override WaitForEventResult WaitForEvent(int pinNumber, PinEventTypes eventTypes, CancellationToken cancellationToken)
        {
<<<<<<< HEAD
            ValidatePinIsInput(pinNumber);
            InitializeSysFS();

            _sysFSDriver.OpenPin(pinNumber);
=======
            ValidatePinNumber(pinNumber);

            _interruptDriver.OpenPin(pinNumber);
            _pinModes[pinNumber].InUseByInterruptDriver = true;
>>>>>>> d67f974e

            return _interruptDriver.WaitForEvent(pinNumber, eventTypes, cancellationToken);
        }

        /// <summary>
        /// Async call until an event of type eventType is received or a cancellation is requested.
        /// </summary>
        /// <param name="pinNumber">The pin number in the driver's logical numbering scheme.</param>
        /// <param name="eventTypes">The event types to wait for.</param>
        /// <param name="cancellationToken">The cancellation token of when the operation should stop waiting for an event.</param>
        /// <returns>A task representing the operation of getting the structure that contains the result of the waiting operation</returns>
        protected internal override ValueTask<WaitForEventResult> WaitForEventAsync(int pinNumber, PinEventTypes eventTypes, CancellationToken cancellationToken)
        {
<<<<<<< HEAD
            ValidatePinIsInput(pinNumber);
            InitializeSysFS();

            _sysFSDriver.OpenPin(pinNumber);
=======
            ValidatePinNumber(pinNumber);

            _interruptDriver.OpenPin(pinNumber);
            _pinModes[pinNumber].InUseByInterruptDriver = true;
>>>>>>> d67f974e

            return _interruptDriver.WaitForEventAsync(pinNumber, eventTypes, cancellationToken);
        }

        /// <summary>
        /// Writes a value to a pin.
        /// </summary>
        /// <param name="pinNumber">The pin number in the driver's logical numbering scheme.</param>
        /// <param name="value">The value to be written to the pin.</param>
        protected internal override void Write(int pinNumber, PinValue value)
        {
            ValidatePinNumber(pinNumber);

            /*
             * If the value is High, GPSET register is used. Otherwise, GPCLR will be used. For
             * both cases, a 1 is set on the corresponding bit in the register in order to set
             * the desired value.
             */

            uint* registerPointer = (value == PinValue.High) ? &_registerViewPointer->GPSET[pinNumber / 32] : &_registerViewPointer->GPCLR[pinNumber / 32];
            uint register = *registerPointer;
            register = 1U << (pinNumber % 32);
            *registerPointer = register;
        }

        protected ulong SetRegister
        {
            [MethodImpl(MethodImplOptions.AggressiveInlining)]
            get { return *(ulong*)(_registerViewPointer->GPSET); }

            [MethodImpl(MethodImplOptions.AggressiveInlining)]
            set { *(ulong*)(_registerViewPointer->GPSET) = value; }
        }

        protected ulong ClearRegister
        {
            [MethodImpl(MethodImplOptions.AggressiveInlining)]
            get { return *(ulong*)(_registerViewPointer->GPCLR); }

            [MethodImpl(MethodImplOptions.AggressiveInlining)]
            set { *(ulong*)(_registerViewPointer->GPCLR) = value; }
        }

        /// <summary>
        /// Returns the peripheral base address on the CPU bus of the raspberry pi based on the ranges set within the device tree.
        /// </summary>
        /// <remarks>
        /// The range examined in this method is essentially a mapping between where the peripheral base address on the videocore bus and its
        /// address on the cpu bus. The return value is 32bit (is in the first 4GB) even on 64 bit operating systems (debian / ubuntu tested) but may change in the future
        /// This method is based on bcm_host_get_peripheral_address() in libbcm_host which may not exist in all linux distributions.
        /// </remarks>
        /// <returns>This returns the peripheral base address as a 32 bit address or 0xFFFFFFFF when in error.</returns>
        private uint GetPeripheralBaseAddress()
        {
            uint cpuBusPeripheralBaseAddress = InvalidPeripheralBaseAddress;
            uint vcBusPeripheralBaseAddress;

            using (BinaryReader rdr = new BinaryReader(File.Open(DeviceTreeRanges, FileMode.Open, FileAccess.Read)))
            {
                // get the Peripheral Base Address on the VC bus from the device tree this is to be used to verify that
                // the right thing is being read and should always be 0x7E000000
                vcBusPeripheralBaseAddress = BinaryPrimitives.ReadUInt32BigEndian(rdr.ReadBytes(4));

                // get the Peripheral Base Address on the CPU bus from the device tree.
                cpuBusPeripheralBaseAddress = BinaryPrimitives.ReadUInt32BigEndian(rdr.ReadBytes(4));

                // if the CPU bus Peripheral Base Address is 0 then assume that this is a 64 bit address and so read the next 32 bits.
                if (cpuBusPeripheralBaseAddress == 0)
                {
                    cpuBusPeripheralBaseAddress = BinaryPrimitives.ReadUInt32BigEndian(rdr.ReadBytes(4));
                }

                // if the address values don't fall withing known values for the chipsets associated with the Pi2, Pi3 and Pi4 then assume an error
                // These addresses are coded into the device tree and the dts source for the device tree is within https://github.com/raspberrypi/linux/tree/rpi-4.19.y/arch/arm/boot/dts
                if (vcBusPeripheralBaseAddress != PeripheralBaseAddressVideocore || !(cpuBusPeripheralBaseAddress == PeripheralBaseAddressBcm2835 || cpuBusPeripheralBaseAddress == PeripheralBaseAddressBcm2836 || cpuBusPeripheralBaseAddress == PeripheralBaseAddressBcm2838))
                {
                    cpuBusPeripheralBaseAddress = InvalidPeripheralBaseAddress;
                }
            }

            return cpuBusPeripheralBaseAddress;
        }

        private void InitializeInterruptDriver()
        {
            try
            {
                _interruptDriver = new LibGpiodDriver(0);
            }
            catch (PlatformNotSupportedException)
            {
<<<<<<< HEAD
                if (_sysFSDriver != null)
                {
                    return;
                }

                _sysFSDriver = new InterruptSysFsDriver(this);
=======
                _interruptDriver = new InterruptSysFsDriver(this);
>>>>>>> d67f974e
            }
        }

        private void Initialize()
        {
            uint gpioRegisterOffset = 0;
            int fileDescriptor;
            int win32Error;

            if (_registerViewPointer != null)
            {
                return;
            }

            lock (s_initializationLock)
            {
                if (_registerViewPointer != null)
                {
                    return;
                }

                // try and open /dev/gpiomem
                fileDescriptor = Interop.open(GpioMemoryFilePath, FileOpenFlags.O_RDWR | FileOpenFlags.O_SYNC);
                if (fileDescriptor == -1)
                {
                    win32Error = Marshal.GetLastWin32Error();

                    // if the failure is NOT because /dev/gpiomem doesn't exist then throw an exception at this point.
                    // if it were anything else then it is probably best not to try and use /dev/mem on the basis that
                    // it would be better to solve the issue rather than use a method that requires root privileges
                    if (win32Error != ENOENT)
                    {
                        throw new IOException($"Error {win32Error} initializing the Gpio driver.");
                    }

                    // if /dev/gpiomem doesn't seem to be available then let's try /dev/mem
                    fileDescriptor = Interop.open(MemoryFilePath, FileOpenFlags.O_RDWR | FileOpenFlags.O_SYNC);
                    if (fileDescriptor == -1)
                    {
                        throw new IOException($"Error {Marshal.GetLastWin32Error()} initializing the Gpio driver.");
                    }
                    else // success so set the offset into memory of the gpio registers
                    {
                        gpioRegisterOffset = InvalidPeripheralBaseAddress;

                        try
                        {
                            // get the periphal base address from the libbcm_host library which is the reccomended way
                            // according to the RasperryPi website
                            gpioRegisterOffset = Interop.libbcmhost.bcm_host_get_peripheral_address();

                            // if we get zero back then we use our own internal method. This can happen
                            // on a Pi4 if the userland libraries haven't been updated and was fixed in Jul/Aug 2019.
                            if (gpioRegisterOffset == 0)
                            {
                                gpioRegisterOffset = GetPeripheralBaseAddress();
                            }
                        }
                        catch (DllNotFoundException)
                        {
                            // if the code gets here then then use our internal method as libbcm_host isn't available.
                            gpioRegisterOffset = GetPeripheralBaseAddress();
                        }

                        if (gpioRegisterOffset == InvalidPeripheralBaseAddress)
                        {
                            throw new InvalidOperationException("Error - Unable to determine peripheral base address.");
                        }

                        // add on the offset from the peripheral base address to point to the gpio registers
                        gpioRegisterOffset += GpioPeripheralOffset;
                    }
                }

                IntPtr mapPointer = Interop.mmap(IntPtr.Zero, Environment.SystemPageSize, (MemoryMappedProtections.PROT_READ | MemoryMappedProtections.PROT_WRITE), MemoryMappedFlags.MAP_SHARED, fileDescriptor, (int)gpioRegisterOffset);
                if (mapPointer.ToInt64() == -1)
                {
                    throw new IOException($"Error {Marshal.GetLastWin32Error()} initializing the Gpio driver.");
                }

                Interop.close(fileDescriptor);
                _registerViewPointer = (RegisterView*)mapPointer;

                // Detect whether we're running on a Raspberry Pi 4
                IsPi4 = false;
                try
                {
                    if (File.Exists(ModelFilePath))
                    {
                        string model = File.ReadAllText(ModelFilePath, Text.Encoding.ASCII);
                        if (model.Contains("Raspberry Pi 4"))
                        {
                            IsPi4 = true;
                        }
                    }
                }
                catch (Exception x)
                {
                    // This should not normally fail, but we currently don't know how this behaves on different operating systems. Therefore, we ignore
                    // any exceptions in release and just continue as Pi3 if something fails.
                    // If in debug mode, we might want to check what happened here (i.e unsupported OS, incorrect permissions)
                    Debug.Fail($"Unexpected exception: {x}");
                }

                InitializeInterruptDriver();
            }
        }

        /// <summary>
        /// Gets the mode of a pin.
        /// </summary>
        /// <param name="pinNumber">The pin number in the driver's logical numbering scheme.</param>
        /// <returns>The mode of the pin.</returns>
        protected internal override PinMode GetPinMode(int pinNumber)
        {
            ValidatePinNumber(pinNumber);

            var entry = _pinModes[pinNumber];
            if (entry == null)
            {
                throw new InvalidOperationException("Can not get a pin mode of a pin that is not open.");
            }

            return entry.CurrentPinMode;
        }

        private class PinState
        {
            public PinState(PinMode currentMode)
            {
                CurrentPinMode = currentMode;
                InUseByInterruptDriver = false;
            }

            public PinMode CurrentPinMode
            {
                get;
                set;
            }

            public bool InUseByInterruptDriver
            {
                get;
                set;
            }
        }
    }
}<|MERGE_RESOLUTION|>--- conflicted
+++ resolved
@@ -55,34 +55,16 @@
                 _registerViewPointer = null;
             }
 
-<<<<<<< HEAD
-            if (_sysFSDriver != null)
-            {
-                _sysFSDriver.Dispose();
-                _sysFSDriver = null;
-            }
-        }
-
-        private bool IsPinOpen(int pin)
-        {
-            return _sysFSModes.ContainsKey(pin);
-        }
-
-        /// <summary>
-        /// Gets the mode of a pin for Unix.
-        /// </summary>
-        /// <param name="mode">The mode of a pin to get.</param>
-        /// <returns>The mode of a pin for Unix.</returns>
-        private PinMode GetModeForUnixDriver(PinMode mode)
-        {
-            switch (mode)
-=======
             if (_interruptDriver != null)
->>>>>>> d67f974e
             {
                 _interruptDriver.Dispose();
                 _interruptDriver = null;
             }
+        }
+
+        private bool IsPinOpen(int pin)
+        {
+            return _sysFSModes.ContainsKey(pin);
         }
 
         /// <summary>
@@ -95,12 +77,8 @@
         {
             ValidatePinNumber(pinNumber);
 
-<<<<<<< HEAD
-            _sysFSDriver.OpenPin(pinNumber);
-=======
             _interruptDriver.OpenPin(pinNumber);
             _pinModes[pinNumber].InUseByInterruptDriver = true;
->>>>>>> d67f974e
 
             _interruptDriver.AddCallbackForPinValueChangedEvent(pinNumber, eventTypes, callback);
         }
@@ -113,28 +91,16 @@
         {
             ValidatePinNumber(pinNumber);
 
-<<<<<<< HEAD
-            lock (s_sysFsInitializationLock)
-            {
-                if (_sysFSDriver != null)
-                {
-                    _sysFSDriver.ClosePin(pinNumber);
-                }
-=======
             bool isOpen = _pinModes[pinNumber] != null && _pinModes[pinNumber].InUseByInterruptDriver;
             if (isOpen)
             {
                 _interruptDriver.ClosePin(pinNumber);
->>>>>>> d67f974e
             }
 
             // Set pin low and mode to input upon closing a pin
             Write(pinNumber, PinValue.Low);
             SetPinMode(pinNumber, PinMode.Input);
-<<<<<<< HEAD
-=======
             _pinModes[pinNumber] = null;
->>>>>>> d67f974e
         }
 
         /// <summary>
@@ -193,17 +159,10 @@
         /// <param name="callback">Delegate that defines the structure for callbacks when a pin value changed event occurs.</param>
         protected internal override void RemoveCallbackForPinValueChangedEvent(int pinNumber, PinChangeEventHandler callback)
         {
-<<<<<<< HEAD
             ValidatePinIsInput(pinNumber);
-            InitializeSysFS();
-
-            _sysFSDriver.OpenPin(pinNumber);
-=======
-            ValidatePinNumber(pinNumber);
 
             _interruptDriver.OpenPin(pinNumber);
             _pinModes[pinNumber].InUseByInterruptDriver = true;
->>>>>>> d67f974e
 
             _interruptDriver.RemoveCallbackForPinValueChangedEvent(pinNumber, callback);
         }
@@ -375,17 +334,10 @@
         /// <returns>A structure that contains the result of the waiting operation.</returns>
         protected internal override WaitForEventResult WaitForEvent(int pinNumber, PinEventTypes eventTypes, CancellationToken cancellationToken)
         {
-<<<<<<< HEAD
             ValidatePinIsInput(pinNumber);
-            InitializeSysFS();
-
-            _sysFSDriver.OpenPin(pinNumber);
-=======
-            ValidatePinNumber(pinNumber);
 
             _interruptDriver.OpenPin(pinNumber);
             _pinModes[pinNumber].InUseByInterruptDriver = true;
->>>>>>> d67f974e
 
             return _interruptDriver.WaitForEvent(pinNumber, eventTypes, cancellationToken);
         }
@@ -399,17 +351,10 @@
         /// <returns>A task representing the operation of getting the structure that contains the result of the waiting operation</returns>
         protected internal override ValueTask<WaitForEventResult> WaitForEventAsync(int pinNumber, PinEventTypes eventTypes, CancellationToken cancellationToken)
         {
-<<<<<<< HEAD
             ValidatePinIsInput(pinNumber);
-            InitializeSysFS();
-
-            _sysFSDriver.OpenPin(pinNumber);
-=======
-            ValidatePinNumber(pinNumber);
 
             _interruptDriver.OpenPin(pinNumber);
             _pinModes[pinNumber].InUseByInterruptDriver = true;
->>>>>>> d67f974e
 
             return _interruptDriver.WaitForEventAsync(pinNumber, eventTypes, cancellationToken);
         }
@@ -501,16 +446,7 @@
             }
             catch (PlatformNotSupportedException)
             {
-<<<<<<< HEAD
-                if (_sysFSDriver != null)
-                {
-                    return;
-                }
-
-                _sysFSDriver = new InterruptSysFsDriver(this);
-=======
                 _interruptDriver = new InterruptSysFsDriver(this);
->>>>>>> d67f974e
             }
         }
 
