--- conflicted
+++ resolved
@@ -13,10 +13,7 @@
 {
     public abstract class GpioControllerTestBase
     {
-<<<<<<< HEAD
-=======
         private readonly ITestOutputHelper _testOutputHelper;
->>>>>>> d67f974e
         protected const int LedPin = 5;
         protected const int OutputPin = 5;
         protected const int InputPin = 6;
