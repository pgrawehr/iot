--- conflicted
+++ resolved
@@ -84,11 +84,7 @@
             {
                 Console.Clear();
                 Console.WriteLine("This triggers an interrupt each time a new value is available on AIN0");
-<<<<<<< HEAD
-                using (Iot.Device.Ads1115.Ads1115 adc = new Iot.Device.Ads1115.Ads1115(device, InputMultiplexer.AIN0, MeasuringRange.FS2048, DataRate.SPS250))
-=======
                 using (Iot.Device.Ads1115.Ads1115 adc = new Iot.Device.Ads1115.Ads1115(device, controller, 23, false, InputMultiplexer.AIN0, MeasuringRange.FS2048, DataRate.SPS250))
->>>>>>> cfb5213d
                 {
                     Stopwatch w = Stopwatch.StartNew();
                     int totalInterruptsSeen = 0;
@@ -101,11 +97,7 @@
                         totalInterruptsSeen++;
                     };
 
-<<<<<<< HEAD
-                    adc.EnableConversionReady(controller, 23);
-=======
                     adc.EnableConversionReady();
->>>>>>> cfb5213d
                     // (Do something else, here we print the output (as the console operations use to much time in the interrupt callback)
                     while (Console.KeyAvailable == false)
                     {
@@ -129,11 +121,7 @@
             {
                 Console.Clear();
                 Console.WriteLine("This triggers an interrupt as long as the value is above 2.0V (and then stays above 1.8V)");
-<<<<<<< HEAD
-                using (Iot.Device.Ads1115.Ads1115 adc = new Iot.Device.Ads1115.Ads1115(device, InputMultiplexer.AIN1, MeasuringRange.FS4096, DataRate.SPS860))
-=======
                 using (Iot.Device.Ads1115.Ads1115 adc = new Iot.Device.Ads1115.Ads1115(device, controller, 23, false, InputMultiplexer.AIN1, MeasuringRange.FS4096, DataRate.SPS860))
->>>>>>> cfb5213d
                 {
                     Stopwatch w = Stopwatch.StartNew();
                     int totalInterruptsSeen = 0;
@@ -146,11 +134,7 @@
                         totalInterruptsSeen++;
                     };
 
-<<<<<<< HEAD
-                    adc.EnableComparator(adc.VoltageToRaw(1.8), adc.VoltageToRaw(2.0), ComparatorMode.Traditional, ComparatorQueue.AssertAfterTwo, controller, 23);
-=======
                     adc.EnableComparator(adc.VoltageToRaw(1.8), adc.VoltageToRaw(2.0), ComparatorMode.Traditional, ComparatorQueue.AssertAfterTwo);
->>>>>>> cfb5213d
                     // Do something else, here we print the output (as the console operations use to much time in the interrupt callback)
                     while (Console.KeyAvailable == false)
                     {
