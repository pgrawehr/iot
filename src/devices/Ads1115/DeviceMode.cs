--- conflicted
+++ resolved
@@ -12,11 +12,7 @@
         /// <summary>Continuous mode</summary>
         Continuous = 0x00,
 
-<<<<<<< HEAD
-        /// <summary>Power down mode, the chip is shutting down _after_ the next conversion</summary>
-=======
         /// <summary>Power down mode, the chip is shutting down after the next conversion</summary>
->>>>>>> cfb5213d
         PowerDown = 0x01
     }
 }