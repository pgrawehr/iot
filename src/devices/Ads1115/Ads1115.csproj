--- conflicted
+++ resolved
@@ -1,11 +1,7 @@
 ﻿<Project Sdk="Microsoft.NET.Sdk">
 
   <PropertyGroup>
-<<<<<<< HEAD
-    <TargetFramework>netcoreapp5.0</TargetFramework>
-=======
     <TargetFrameworks>$(DefaultBindingTfms)</TargetFrameworks>
->>>>>>> c1ca7b96
     <EnableDefaultItems>false</EnableDefaultItems>
   </PropertyGroup>
 
