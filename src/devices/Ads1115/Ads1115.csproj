﻿<Project Sdk="Microsoft.NET.Sdk">

  <PropertyGroup>
<<<<<<< HEAD
    <TargetFramework>netcoreapp5.0</TargetFramework>
=======
    <TargetFrameworks>net5.0;netcoreapp2.1</TargetFrameworks>
>>>>>>> 492693cb
    <EnableDefaultItems>false</EnableDefaultItems>
  </PropertyGroup>

  <ItemGroup>
    <ProjectReference Include="$(MainLibraryPath)System.Device.Gpio.csproj" />
    <Compile Include="..\Common\System\Device\DelayHelper.cs" Link="DelayHelper.cs" />
    <Compile Include="I2cAddress.cs" />
    <Compile Include="ComparatorLatching.cs" />
    <Compile Include="ComparatorMode.cs" />
    <Compile Include="ComparatorPolarity.cs" />
    <Compile Include="ComparatorQueue.cs" />
    <Compile Include="DataRate.cs" />
    <Compile Include="DeviceMode.cs" />
    <Compile Include="InputMultiplexer.cs" />
    <Compile Include="MeasuringRange.cs" />
    <Compile Include="Register.cs" />
    <Compile Include="Ads1115.cs" />
  </ItemGroup>

  <ItemGroup>
    <None Remove="README.md" />
    <None Remove="sensor.jpg" />
  </ItemGroup>

</Project><|MERGE_RESOLUTION|>--- conflicted
+++ resolved
@@ -1,11 +1,7 @@
 ﻿<Project Sdk="Microsoft.NET.Sdk">
 
   <PropertyGroup>
-<<<<<<< HEAD
-    <TargetFramework>netcoreapp5.0</TargetFramework>
-=======
     <TargetFrameworks>net5.0;netcoreapp2.1</TargetFrameworks>
->>>>>>> 492693cb
     <EnableDefaultItems>false</EnableDefaultItems>
   </PropertyGroup>
 
