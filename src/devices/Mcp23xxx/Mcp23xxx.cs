﻿// Licensed to the .NET Foundation under one or more agreements.
// The .NET Foundation licenses this file to you under the MIT license.

using System;
using System.Collections.Concurrent;
using System.Collections.Generic;
using System.Device.Gpio;
using System.Linq;
using System.Runtime.CompilerServices;
using System.Threading;

namespace Iot.Device.Mcp23xxx
{
    /// <summary>
    /// Base class for Mcp23xxx GPIO expanders
    /// </summary>
    public abstract partial class Mcp23xxx : GpioDriver
    {
        private readonly int _reset;
        private readonly int _interruptA;
        private readonly int _interruptB;
        private readonly Dictionary<int, PinValue> _pinValues = new Dictionary<int, PinValue>();
        private readonly ConcurrentDictionary<int, PinChangeEventHandler> _eventHandlers = new ConcurrentDictionary<int, PinChangeEventHandler>();
        private BankStyle _bankStyle;
        private GpioController? _controller;
        private bool _shouldDispose;

        /// <summary>
        /// Bus adapter (I2C/SPI) used to communicate with the device
        /// </summary>
        protected BusAdapter _bus;

        private bool _increments = true;

        private ushort _gpioCache;
        private bool _cacheValid;
        private bool _disabled;

        private object _interruptHandlerLock = new object();

        private byte[] _interruptPins;
        private byte[] _interruptLastInputValues;

        /// <summary>
        /// A general purpose parallel I/O expansion for I2C or SPI applications.
        /// </summary>
        /// <param name="bus">The bus the device is connected to.</param>
        /// <param name="reset">The output pin number that is connected to the hardware reset.</param>
        /// <param name="interruptA">The input pin number that is connected to the interrupt for Port A (INTA).</param>
        /// <param name="interruptB">The input pin number that is connected to the interrupt for Port B (INTB).</param>
        /// <param name="gpioController">
        /// The controller for the reset and interrupt pins. If not specified, the default controller will be used.
        /// </param>
        /// <param name="bankStyle">
        /// The current bank style of the ports. This does not set the bank style- it tells us what the bank style is.
        /// It is *highly* recommended not to change the bank style from the default as there is no direct way to
        /// detect what style the chip is in and most apps will fail if the chip is not set to defaults. This setting
        /// has no impact on 8-bit expanders.
        /// </param>
        /// <param name="shouldDispose">True to dispose the Gpio Controller</param>
        protected Mcp23xxx(BusAdapter bus, int reset = -1, int interruptA = -1, int interruptB = -1,
            GpioController? gpioController = null, BankStyle bankStyle = BankStyle.Sequential, bool shouldDispose = true)
        {
            _bus = bus;
            _bankStyle = bankStyle;

            _reset = reset;
            _interruptA = interruptA;
            _interruptB = interruptB;

            _interruptPins = new byte[2];
            _interruptLastInputValues = new byte[2];

            // Only need master controller if there are external pins provided.
            if (_reset != -1 || _interruptA != -1 || _interruptB != -1)
            {
                _shouldDispose = shouldDispose || gpioController is null;
                _controller = gpioController ?? new GpioController();

                if (_interruptA != -1)
                {
                    _controller.OpenPin(_interruptA, PinMode.Input);
                }

                if (_interruptB != -1)
                {
                    _controller.OpenPin(_interruptB, PinMode.Input);
                }

                if (_reset != -1)
                {
                    _controller.OpenPin(_reset, PinMode.Output);
                    Disable();
                }
            }

            if (!_disabled)
            {
                // Set all of the pins to input, GPIO outputs to low, and set input polarity to match the input.
                // This is the normal power-on / reset state of the Mcp23xxx chips.
                if (PinCount == 8)
                {
                    InternalWriteByte(Register.IODIR, 0xFF, Port.PortA);
                    InternalWriteByte(Register.GPIO, 0x00, Port.PortA);
                    InternalWriteByte(Register.IPOL, 0x00, Port.PortA);
                }
                else
                {
                    InternalWriteUInt16(Register.IODIR, 0xFFFF);
                    InternalWriteUInt16(Register.GPIO, 0x0000);
                    InternalWriteUInt16(Register.IPOL, 0x0000);
                }
            }
        }

        private void UpdateCache()
        {
            // Ouput state is read from the latches (OLAT)
            _gpioCache = PinCount == 8
                ? InternalReadByte(Register.OLAT, Port.PortA)
                : InternalReadUInt16(Register.OLAT);
            _cacheValid = true;
        }

        /// <summary>
        /// Reads a number of bytes from registers.
        /// </summary>
        /// <param name="register">The register to read from.</param>
        /// <param name="buffer">The buffer to read bytes into.</param>
        /// <param name="port">The I/O port used with the register.</param>
        protected void InternalRead(Register register, Span<byte> buffer, Port port)
        {
            if (_disabled)
            {
                ThrowDisabled();
            }

            _bus.Read(GetMappedAddress(register, port, _bankStyle), buffer);
        }

        /// <summary>
        /// Writes a number of bytes to registers.
        /// </summary>
        /// <param name="register">The register address to write to.</param>
        /// <param name="data">The data to write to the registers.</param>
        /// <param name="port">The I/O port used with the registers.</param>
        protected void InternalWrite(Register register, Span<byte> data, Port port)
        {
            if (_disabled)
            {
                ThrowDisabled();
            }

            _bus.Write(GetMappedAddress(register, port, _bankStyle), data);
        }

        // Keeping this a separate method to allow the Read/Write methods to inline
        [MethodImpl(MethodImplOptions.NoInlining)]
        private void ThrowDisabled() => throw new InvalidOperationException("Chip is disabled");

        /// <summary>
        /// Reads byte from the device register
        /// </summary>
        /// <param name="register">Register to read the value from</param>
        /// <param name="port">Port related with the <paramref name="register"/></param>
        /// <returns>Byte read from the device register</returns>
        protected byte InternalReadByte(Register register, Port port)
        {
            Span<byte> buffer = stackalloc byte[1];
            InternalRead(register, buffer, port);
            return buffer[0];
        }

        /// <summary>
        /// Write byte to device register
        /// </summary>
        /// <param name="register">Register to write the value to</param>
        /// <param name="value">Value to be written to the <paramref name="register"/></param>
        /// <param name="port">Port related with the <paramref name="register"/></param>
        protected void InternalWriteByte(Register register, byte value, Port port)
        {
            Span<byte> buffer = stackalloc byte[1];
            buffer[0] = value;
            InternalWrite(register, buffer, port);
        }

        /// <summary>
        /// Read a byte from the given register.
        /// </summary>
        /// <remarks>
        /// Reads from the A port registers on 16 bit devices.
        /// </remarks>
        public byte ReadByte(Register register) => InternalReadByte(register, Port.PortA);

        /// <summary>
        /// Write a byte to the given register.
        /// </summary>
        /// <remarks>
        /// Writes to the A port registers on 16 bit devices.
        /// </remarks>
        public void WriteByte(Register register, byte value) => InternalWriteByte(register, value, Port.PortA);

        /// <summary>
        /// Read 16-bit unsigned integer from the device register
        /// </summary>
        /// <param name="register">Register to read the value from</param>
        /// <returns>16-bit unsigned integer read from the device</returns>
        protected ushort InternalReadUInt16(Register register)
        {
            Span<byte> buffer = stackalloc byte[2];
            if (_increments)
            {
                // Can read both bytes at the same time
                InternalRead(register, buffer, Port.PortA);
            }
            else
            {
                // Have to read each separately
                InternalRead(register, buffer.Slice(0, 1), Port.PortA);
                InternalRead(register, buffer.Slice(1), Port.PortB);
            }

            return (ushort)(buffer[0] | buffer[1] << 8);
        }

        /// <summary>
        /// Writes 16-bit unsigned integer to the device register
        /// </summary>
        /// <param name="register">Register to write <paramref name="value"/> to</param>
        /// <param name="value">16-bit unsigned integer to write to the <paramref name="register"/></param>
        protected void InternalWriteUInt16(Register register, ushort value)
        {
            Span<byte> buffer = stackalloc byte[2];
            buffer[0] = (byte)value;
            buffer[1] = (byte)(value >> 8);

            if (_increments)
            {
                // Can write both at the same time
                InternalWrite(register, buffer, Port.PortA);
            }
            else
            {
                // Have to write each separately
                InternalWrite(register, buffer.Slice(0, 1), Port.PortA);
                InternalWrite(register, buffer.Slice(1), Port.PortB);
            }
        }

        /// <inheritdoc/>
        protected override void Dispose(bool disposing)
        {
            if (_shouldDispose)
            {
                _controller?.Dispose();
                _controller = null;
            }

            _pinValues.Clear();
            _bus?.Dispose();
            _bus = null!;
            base.Dispose(disposing);
        }

        /// <summary>
        /// Disables the device by setting the reset pin low.
        /// </summary>
        public void Disable()
        {
            if (_reset == -1 || _controller is null)
            {
                throw new InvalidOperationException("No reset pin configured.");
            }

            _controller.Write(_reset, PinValue.Low);

            // Registers will all be reset when re-enabled
            _bankStyle = BankStyle.Sequential;
            _increments = true;
            _disabled = true;
        }

        /// <summary>
        /// Enables the device by setting the reset pin high.
        /// </summary>
        public void Enable()
        {
            if (_reset == -1 || _controller is null)
            {
                throw new InvalidOperationException("No reset pin configured.");
            }

            _controller.Write(_reset, PinValue.High);

            _disabled = false;
            _cacheValid = false;
        }

        /// <summary>
        /// Reads interrupt value
        /// </summary>
        /// <param name="port">Port to read interrupt on</param>
        /// <returns>Value of interrupt pin</returns>
        protected PinValue InternalReadInterrupt(Port port)
        {
            int pinNumber = port switch
            {
                Port.PortA => _interruptA,
                Port.PortB => _interruptB,
                _ => throw new ArgumentOutOfRangeException(nameof(port)),
            };

            if (pinNumber == -1 || _controller is null)
            {
                throw new ArgumentException("No interrupt pin configured.", nameof(port));
            }

            return _controller.Read(pinNumber);
        }

        /// <summary>
        /// Returns the value of the interrupt pin if configured.
        /// </summary>
        /// <returns>
        /// Returns the interrupt for port A on 16 bit devices.
        /// </returns>
        public PinValue ReadInterrupt() => InternalReadInterrupt(Port.PortA);

        private byte SetBit(byte data, int bitNumber) => (byte)(data | (1 << bitNumber));

        private byte ClearBit(byte data, int bitNumber) => (byte)(data & ~(1 << bitNumber));

        /// <summary>
        /// Sets a mode to a pin.
        /// </summary>
        /// <param name="pinNumber">The pin number.</param>
        /// <param name="mode">The mode to be set.</param>
        protected override void SetPinMode(int pinNumber, PinMode mode)
        {
            lock (_interruptHandlerLock)
            {
                if (mode != PinMode.Input && mode != PinMode.Output && mode != PinMode.InputPullUp)
                {
                    throw new ArgumentException("The Mcp controller supports the following pin modes: Input, Output and InputPullUp.");
                }

                ValidatePin(pinNumber);

<<<<<<< HEAD
            if (pinNumber < 8)
            {
                byte value = mode == PinMode.Output
                    ? ClearBit(InternalReadByte(Register.IODIR, Port.PortA), pinNumber)
                    : SetBit(InternalReadByte(Register.IODIR, Port.PortA), pinNumber);
                InternalWriteByte(Register.IODIR, value, Port.PortA);
            }
            else
            {
                byte value = mode == PinMode.Output
                    ? ClearBit(InternalReadByte(Register.IODIR, Port.PortB), pinNumber - 8)
                    : SetBit(InternalReadByte(Register.IODIR, Port.PortB), pinNumber - 8);
                InternalWriteByte(Register.IODIR, value, Port.PortB);
=======
                Port port = GetPortForPinNumber(pinNumber);
                if (port == Port.PortB)
                {
                    pinNumber -= 8;
                }

                byte value;
                if (mode == PinMode.Output)
                {
                    value = ClearBit(InternalReadByte(Register.IODIR, port), pinNumber);
                }
                else
                {
                    value = SetBit(InternalReadByte(Register.IODIR, port), pinNumber);
                }

                InternalWriteByte(Register.IODIR, value, port);

                byte value2;
                if (mode == PinMode.InputPullUp)
                {
                    value2 = SetBit(InternalReadByte(Register.GPPU, port), pinNumber);
                }
                else
                {
                    value2 = ClearBit(InternalReadByte(Register.GPPU, port), pinNumber);
                }

                InternalWriteByte(Register.GPPU, value2, port);
>>>>>>> b42e03fb
            }
        }

        /// <summary>
        /// Reads the value of a pin.
        /// </summary>
        /// <param name="pinNumber">The pin number.</param>
        /// <returns>High or low pin value.</returns>
        protected override PinValue Read(int pinNumber)
        {
            lock (_interruptHandlerLock)
            {
                ValidatePin(pinNumber);
                Span<PinValuePair> pinValuePairs = stackalloc PinValuePair[]
                {
                    new PinValuePair(pinNumber, default)
                };
                Read(pinValuePairs);
                _pinValues[pinNumber] = pinValuePairs[0].PinValue;
                return _pinValues[pinNumber];
            }
        }

        /// <inheritdoc/>
        protected override void Toggle(int pinNumber) => Write(pinNumber, !_pinValues[pinNumber]);

        /// <summary>
        /// Reads the value of a set of pins
        /// </summary>
        protected void Read(Span<PinValuePair> pinValuePairs)
        {
            lock (_interruptHandlerLock)
            {
                (uint pins, _) = new PinVector32(pinValuePairs);
                if ((pins >> PinCount) > 0)
                {
                    ThrowBadPin(nameof(pinValuePairs));
                }

                ushort result;
                if (pins < 0xFF + 1)
                {
                    // Only need to get the first 8 pins (PortA)
                    result = InternalReadByte(Register.GPIO, Port.PortA);
                }
                else if ((pins & 0xFF) == 0)
                {
                    // Only need to get the second 8 pins (PortB)
                    result = (ushort)(InternalReadByte(Register.GPIO, Port.PortB) << 8);
                }
                else
                {
                    // Need to get both
                    result = InternalReadUInt16(Register.GPIO);
                }

                for (int i = 0; i < pinValuePairs.Length; i++)
                {
                    int pin = pinValuePairs[i].PinNumber;
                    pinValuePairs[i] = new PinValuePair(pin, result & (1 << pin));
                    _pinValues[pin] = pinValuePairs[i].PinValue;
                }
            }
        }

        /// <summary>
        /// Writes a value to a pin.
        /// </summary>
        /// <param name="pinNumber">The pin number.</param>
        /// <param name="value">The value to be written.</param>
        protected override void Write(int pinNumber, PinValue value)
        {
            lock (_interruptHandlerLock)
            {
                ValidatePin(pinNumber);
                Span<PinValuePair> pinValuePairs = stackalloc PinValuePair[]
                {
                    new PinValuePair(pinNumber, value)
                };
                Write(pinValuePairs);
                _pinValues[pinNumber] = value;
            }
        }

        /// <summary>
        /// Writes values to a set of pins
        /// </summary>
        protected void Write(ReadOnlySpan<PinValuePair> pinValuePairs)
        {
            lock (_interruptHandlerLock)
            {
                (uint mask, uint newBits) = new PinVector32(pinValuePairs);
                if ((mask >> PinCount) > 0)
                {
                    ThrowBadPin(nameof(pinValuePairs));
                }

                if (!_cacheValid)
                {
                    UpdateCache();
                }

                ushort cachedValue = _gpioCache;
                ushort newValue = SetBits(cachedValue, (ushort)newBits, (ushort)mask);
                if (cachedValue == newValue)
                {
                    return;
                }

                if (mask < 0xFF + 1)
                {
                    // Only need to change the first 8 pins (PortA)
                    InternalWriteByte(Register.GPIO, (byte)newValue, Port.PortA);
                }
                else if ((mask & 0xFF) == 0)
                {
                    // Only need to change the second 8 pins (PortB)
                    InternalWriteByte(Register.GPIO, (byte)(newValue >> 8), Port.PortB);
                }
                else
                {
                    // Need to change both
                    InternalWriteUInt16(Register.GPIO, newValue);
                }

                _gpioCache = newValue;
                foreach (PinValuePair pinValuePair in pinValuePairs)
                {
                    _pinValues[pinValuePair.PinNumber] = pinValuePair.PinValue;
                }
            }
        }

        private ushort SetBits(ushort current, ushort bits, ushort mask)
        {
            current &= (ushort)~mask;
            current |= bits;
            return current;
        }

        private void ValidatePin(int pinNumber)
        {
            if (pinNumber >= PinCount || pinNumber < 0)
            {
                ThrowBadPin(nameof(pinNumber));
            }
        }

        private void ThrowBadPin(string argument)
        {
            throw new ArgumentOutOfRangeException(argument, $"Only pins {0} through {PinCount - 1} are valid.");
        }

        /// <summary>
        /// Gets the mapped address for a register.
        /// </summary>
        /// <param name="register">The register.</param>
        /// <param name="port">The bank of I/O ports used with the register.</param>
        /// <param name="bankStyle">The bank style that determines how the register addresses are grouped.</param>
        /// <returns>The byte address of the register for the given port bank and bank style.</returns>
        private byte GetMappedAddress(Register register, Port port = Port.PortA,
            BankStyle bankStyle = BankStyle.Sequential)
        {
            if (port != Port.PortA && port != Port.PortB)
            {
                throw new ArgumentOutOfRangeException(nameof(port));
            }

            if (bankStyle != BankStyle.Separated && bankStyle != BankStyle.Sequential)
            {
                throw new ArgumentOutOfRangeException(nameof(bankStyle));
            }

            byte address = (byte)register;

            // There is no mapping for 8 bit expanders
            if (PinCount == 8)
            {
                return address;
            }

            if (bankStyle == BankStyle.Sequential)
            {
                // Registers for each bank are sequential
                // (IODIRA = 0x00, IODIRB = 0x01, IPOLA = 0x02, IPOLB = 0x03, ...)
                address += address;
                return port == Port.PortA ? address : ++address;
            }

            // Registers for each bank are separated
            // (IODIRA = 0x00, ... OLATA = 0x0A, IODIRB = 0x10, ... OLATB = 0x1A)
            return port == Port.PortA ? address : address += 0x10;
        }

        /// <inheritdoc/>
        protected override void OpenPin(int pinNumber)
        {
            // No-op
            _pinValues.TryAdd(pinNumber, PinValue.Low);
        }

        /// <inheritdoc/>
        protected override void ClosePin(int pinNumber)
        {
            // No-op
            _pinValues.Remove(pinNumber);
        }

        /// <inheritdoc/>
        protected override PinMode GetPinMode(int pinNumber)
        {
            ValidatePin(pinNumber);

            // IsBitSet returns true if bitNumber is flipped on in data.
            bool IsBitSet(byte data, int bitNumber) => (data & (1 << bitNumber)) != 0;

            if (pinNumber < 8)
            {
                return IsBitSet(InternalReadByte(Register.IODIR, Port.PortA), pinNumber)
                    ? PinMode.Input
                    : PinMode.Output;
            }
            else
            {
                return IsBitSet(InternalReadByte(Register.IODIR, Port.PortB), pinNumber - 8)
                    ? PinMode.Input
                    : PinMode.Output;
            }
        }

        /// <summary>
        /// Enables interrupts for a specified pin. On 16-Pin devices, Pins 0-7 trigger the INTA pin and Pins 8-15
        /// trigger the INTB pin. The interrupt signals are configured as active-low.
        /// </summary>
        /// <param name="pinNumber">The pin number for which an interrupt shall be triggered</param>
        /// <param name="eventTypes">Event(s) that should trigger the interrupt on the given pin</param>
<<<<<<< HEAD
        /// <exception cref="ArgumentException">eventTypes is not valid</exception>
        public void EnableInterruptOnChange(int pinNumber, PinEventTypes eventTypes)
        {
            byte oldValue, newValue;
            if (eventTypes == PinEventTypes.None)
            {
                throw new ArgumentException("No event type specified");
            }

            Port port = Port.PortA;
            if (pinNumber >= 8)
            {
                pinNumber -= 8;
                port = Port.PortB;
            }

            // Set the corresponding bit in the GPINTEN (Interrupt-on-Change) register
            oldValue = InternalReadByte(Register.GPINTEN, port);
            newValue = SetBit(oldValue, pinNumber);
            InternalWriteByte(Register.GPINTEN, newValue, port);
            oldValue = InternalReadByte(Register.INTCON, port);
            // If the interrupt shall happen on either edge, we clear the INTCON (Interrupt-on-Change-Control) register,
            // which will trigger an interrupt on every change. Otherwise, set the INTCON register bit and set the
            // DefVal register.
            if (eventTypes == (PinEventTypes.Falling | PinEventTypes.Rising))
            {
                newValue = ClearBit(oldValue, pinNumber);
            }
            else
            {
                newValue = SetBit(oldValue, pinNumber);
            }

            InternalWriteByte(Register.INTCON, newValue, port);

            oldValue = InternalReadByte(Register.DEFVAL, port);
            // If we clear the bit, the interrupt occurs on a rising edge, if we set it, it occurs on a falling edge.
            // If INTCON is clear, the value is ignored.
            if (eventTypes == PinEventTypes.Rising)
            {
                newValue = ClearBit(oldValue, pinNumber);
            }
            else
            {
                newValue = SetBit(oldValue, pinNumber);
            }

            InternalWriteByte(Register.DEFVAL, newValue, port);

            // Finally make sure that IOCON.ODR is low and IOCON.INTPOL is low, too (interrupt is low-active, the default)
            // For this register, it doesn't matter which port we use, it exists only once.
            oldValue = InternalReadByte(Register.IOCON, Port.PortA);
            newValue = ClearBit(oldValue, 1);
            newValue = ClearBit(newValue, 2);
            InternalWriteByte(Register.IOCON, newValue, Port.PortA);
=======
        /// <exception cref="ArgumentException">EventTypes is not valid (must have at least one event type selected)</exception>
        /// <remarks>After calling this method, call <see cref="Read(int)"/> once to make sure the interrupt flag for the given port is cleared</remarks>
        public void EnableInterruptOnChange(int pinNumber, PinEventTypes eventTypes)
        {
            ValidatePin(pinNumber);
            byte oldValue, newValue;
            lock (_interruptHandlerLock)
            {
                if (eventTypes == PinEventTypes.None)
                {
                    throw new ArgumentException("No event type specified");
                }

                Port port = Port.PortA;
                if (pinNumber >= 8)
                {
                    pinNumber -= 8;
                    port = Port.PortB;
                }

                // Set the corresponding bit in the GPINTEN (Interrupt-on-Change) register
                oldValue = InternalReadByte(Register.GPINTEN, port);
                newValue = SetBit(oldValue, pinNumber);
                InternalWriteByte(Register.GPINTEN, newValue, port);
                oldValue = InternalReadByte(Register.INTCON, port);
                // If the interrupt shall happen on either edge, we clear the INTCON (Interrupt-on-Change-Control) register,
                // which will trigger an interrupt on every change. Otherwise, set the INTCON register bit and set the
                // DefVal register.
                if (eventTypes == (PinEventTypes.Falling | PinEventTypes.Rising))
                {
                    newValue = ClearBit(oldValue, pinNumber);
                }
                else
                {
                    newValue = SetBit(oldValue, pinNumber);
                }

                InternalWriteByte(Register.INTCON, newValue, port);

                oldValue = InternalReadByte(Register.DEFVAL, port);
                // If we clear the bit, the interrupt occurs on a rising edge, if we set it, it occurs on a falling edge.
                // If INTCON is clear, the value is ignored.
                if (eventTypes == PinEventTypes.Rising)
                {
                    newValue = ClearBit(oldValue, pinNumber);
                }
                else
                {
                    newValue = SetBit(oldValue, pinNumber);
                }

                InternalWriteByte(Register.DEFVAL, newValue, port);

                // Finally make sure that IOCON.ODR is low and IOCON.INTPOL is low, too (interrupt is low-active, the default)
                // For this register, it doesn't matter which port we use, it exists only once.
                oldValue = InternalReadByte(Register.IOCON, Port.PortA);
                newValue = ClearBit(oldValue, 1);
                newValue = ClearBit(newValue, 2);
                InternalWriteByte(Register.IOCON, newValue, Port.PortA);

                _interruptPins[(int)port] = SetBit(_interruptPins[(int)port], pinNumber);
                _interruptLastInputValues[(int)port] = InternalReadByte(Register.GPIO, port);
            }
>>>>>>> b42e03fb
        }

        private static Port GetPortForPinNumber(int pinNumber)
        {
            Port port = Port.PortA;
            if (pinNumber >= 8)
            {
                port = Port.PortB;
            }

            return port;
        }

        /// <summary>
        /// Disables triggering interrupts on a certain pin
        /// </summary>
        /// <param name="pinNumber">The pin number</param>
        public void DisableInterruptOnChange(int pinNumber)
        {
<<<<<<< HEAD
            byte oldValue, newValue;
            if (pinNumber < 8)
            {
                // Set the corresponding bit in the GPINTEN (Interrupt-on-Change) register
                oldValue = InternalReadByte(Register.GPINTEN, Port.PortA);
                newValue = ClearBit(oldValue, pinNumber);
                InternalWriteByte(Register.GPINTEN, newValue, Port.PortA);
            }
            else
            {
                oldValue = InternalReadByte(Register.GPINTEN, Port.PortB);
                newValue = ClearBit(oldValue, pinNumber);
                InternalWriteByte(Register.GPINTEN, newValue, Port.PortB);
=======
            ValidatePin(pinNumber);
            byte oldValue, newValue;
            lock (_interruptHandlerLock)
            {
                if (pinNumber < 8)
                {
                    // Set the corresponding bit in the GPINTEN (Interrupt-on-Change) register
                    oldValue = InternalReadByte(Register.GPINTEN, Port.PortA);
                    newValue = ClearBit(oldValue, pinNumber);
                    InternalWriteByte(Register.GPINTEN, newValue, Port.PortA);
                    _interruptPins[0] = ClearBit(_interruptPins[0], pinNumber);
                }
                else
                {
                    oldValue = InternalReadByte(Register.GPINTEN, Port.PortB);
                    newValue = ClearBit(oldValue, pinNumber - 8);
                    InternalWriteByte(Register.GPINTEN, newValue, Port.PortB);
                    _interruptPins[1] = ClearBit(_interruptPins[1], pinNumber - 8);
                }
>>>>>>> b42e03fb
            }
        }

        private void InterruptHandler(object sender, PinValueChangedEventArgs e)
        {
<<<<<<< HEAD
            Port port = e.PinNumber == _interruptA ? Port.PortA : Port.PortB;
            int interruptPending = InternalReadByte(Register.INTF, port);
            int newValues = InternalReadByte(Register.GPIO, port);
=======
            Port port;
            int interruptPending;
            int newValues;

            lock (_interruptHandlerLock)
            {
                port = e.PinNumber == _interruptA ? Port.PortA : Port.PortB;

                // It seems that this register has at most 1 bit set - the one that triggered the interrupt.
                // If another pin which has interrupt handling enabled changes until we clear the interrupt flag, that
                // interrupt is lost.
                int pinThatCausedInterrupt = InternalReadByte(Register.INTF, port);
                newValues = InternalReadByte(Register.GPIO, port);

                interruptPending = (newValues ^ _interruptLastInputValues[(int)port]) & _interruptPins[(int)port]; // Which values changed?
                interruptPending |= pinThatCausedInterrupt; // this one certainly did (even if the value is now the same)
                _interruptLastInputValues[(int)port] = (byte)newValues;
            }

>>>>>>> b42e03fb
            int offset = 0;
            if (port == Port.PortB)
            {
                offset = 8;
            }

            int mask = 1;
            int pin = 0;

            while (mask < 0x10)
            {
                if ((interruptPending & mask) != 0)
                {
                    CallHandlerOnPin(pin + offset, newValues & mask);
                }

                mask = mask << 1;
                pin++;
            }
        }

        /// <summary>
        /// Calls the event handler for the given pin, if any.
        /// </summary>
        /// <param name="pin">Pin to call the event handler on (if any exists)</param>
        /// <param name="valueFlag">Non-zero if the value is currently high (therefore assuming the pin value was rising), otherwise zero</param>
        private void CallHandlerOnPin(int pin, int valueFlag)
        {
            if (_eventHandlers.TryGetValue(pin, out var handler))
            {
                handler.Invoke(this, new PinValueChangedEventArgs(valueFlag != 0 ? PinEventTypes.Rising : PinEventTypes.Falling, pin));
            }
        }

        /// <summary>
        /// Calls an event handler if the given pin changes.
        /// </summary>
        /// <param name="pinNumber">Pin number of the MCP23xxx</param>
        /// <param name="eventTypes">Whether the handler should trigger on rising, falling or both edges</param>
        /// <param name="callback">The method to call when an interrupt is triggered</param>
        /// <exception cref="InvalidOperationException">There's no GPIO controller for the master interrupt configured, or no interrupt lines are configured for the
        /// required port.</exception>
        /// <remarks>Only one event handler can be registered per pin. Calling this again with a different handler for the same pin replaces the handler</remarks>
        protected override void AddCallbackForPinValueChangedEvent(int pinNumber, PinEventTypes eventTypes,
            PinChangeEventHandler callback)
        {
            if (_controller == null)
            {
                throw new InvalidOperationException("No GPIO controller available. Specify a GPIO controller and the relevant interrupt line numbers in the constructor");
            }

            EnableInterruptOnChange(pinNumber, eventTypes);
            Port port = GetPortForPinNumber(pinNumber);
            if (port == Port.PortA)
            {
                if (_interruptA < 0)
                {
                    throw new InvalidOperationException("No GPIO pin defined for interrupt line A. Please specify an interrupt line in the constructor.");
                }

                if (!_eventHandlers.Any(x => x.Key <= 7))
                {
                    _controller.RegisterCallbackForPinValueChangedEvent(_interruptA, PinEventTypes.Falling, InterruptHandler);
                }

                _eventHandlers[pinNumber] = callback;
                InternalReadByte(Register.GPIO, Port.PortA); // Clear the interrupt flags
            }
            else
            {
                if (_interruptB < 0)
                {
                    throw new InvalidOperationException("No GPIO pin defined for interrupt line B. Please specify an interrupt line in the constructor.");
                }

                if (!_eventHandlers.Any(x => x.Key >= 8))
                {
                    _controller.RegisterCallbackForPinValueChangedEvent(_interruptB, PinEventTypes.Falling, InterruptHandler);
                }

                _eventHandlers[pinNumber] = callback;
                InternalReadByte(Register.GPIO, Port.PortB); // Clear the interrupt flags
            }
        }

        /// <inheritdoc/>
        protected override void RemoveCallbackForPinValueChangedEvent(int pinNumber, PinChangeEventHandler callback)
        {
            if (_controller == null)
            {
                // If we had any callbacks registered, this would have thrown up earlier.
                throw new InvalidOperationException("No valid GPIO controller defined. And no callbacks registered either.");
            }

            if (_eventHandlers.TryRemove(pinNumber, out _))
            {
                Port port = GetPortForPinNumber(pinNumber);
                if (port == Port.PortA)
                {
<<<<<<< HEAD
                    if (_eventHandlers.Any(x => x.Key <= 7))
=======
                    if (!_eventHandlers.Any(x => x.Key <= 7))
>>>>>>> b42e03fb
                    {
                        _controller.UnregisterCallbackForPinValueChangedEvent(_interruptA, InterruptHandler);
                    }
                }
                else
                {
<<<<<<< HEAD
                    if (_eventHandlers.Any(x => x.Key >= 8))
=======
                    if (!_eventHandlers.Any(x => x.Key >= 8))
>>>>>>> b42e03fb
                    {
                        _controller.UnregisterCallbackForPinValueChangedEvent(_interruptB, InterruptHandler);
                    }
                }
            }
        }

        /// <inheritdoc/>
        protected override int ConvertPinNumberToLogicalNumberingScheme(int pinNumber) => pinNumber;

        /// <summary>
        /// Waits for an event to occur on the given pin.
        /// </summary>
        /// <param name="pinNumber">The pin on which to wait</param>
        /// <param name="eventTypes">The event to wait for (rising, falling or either)</param>
        /// <param name="cancellationToken">A timeout token</param>
        /// <returns>The wait result</returns>
        /// <remarks>This method should only be used on pins that are not otherwise used in event handling, as it clears any
        /// existing event handlers for the same pin.</remarks>
        protected override WaitForEventResult WaitForEvent(int pinNumber, PinEventTypes eventTypes,
            CancellationToken cancellationToken)
        {
            ManualResetEventSlim slim = new ManualResetEventSlim();
            slim.Reset();
            PinEventTypes eventTypes1 = PinEventTypes.None;
            void InternalHandler(object sender, PinValueChangedEventArgs pinValueChangedEventArgs)
            {
                if (pinValueChangedEventArgs.PinNumber != pinNumber)
                {
                    return;
                }

                if ((pinValueChangedEventArgs.ChangeType & eventTypes) != 0)
                {
                    slim.Set();
                }

                eventTypes1 = pinValueChangedEventArgs.ChangeType;
            }

            AddCallbackForPinValueChangedEvent(pinNumber, eventTypes, InternalHandler);
            slim.Wait(cancellationToken);
            RemoveCallbackForPinValueChangedEvent(pinNumber, InternalHandler);

            if (cancellationToken.IsCancellationRequested)
            {
                return new WaitForEventResult()
                {
                    EventTypes = PinEventTypes.None, TimedOut = true
                };
            }

            return new WaitForEventResult()
            {
                EventTypes = eventTypes1, TimedOut = false
            };
        }

        /// <inheritdoc/>
        protected override bool IsPinModeSupported(int pinNumber, PinMode mode) =>
            (mode == PinMode.Input || mode == PinMode.Output || mode == PinMode.InputPullUp);
    }
}<|MERGE_RESOLUTION|>--- conflicted
+++ resolved
@@ -346,21 +346,6 @@
 
                 ValidatePin(pinNumber);
 
-<<<<<<< HEAD
-            if (pinNumber < 8)
-            {
-                byte value = mode == PinMode.Output
-                    ? ClearBit(InternalReadByte(Register.IODIR, Port.PortA), pinNumber)
-                    : SetBit(InternalReadByte(Register.IODIR, Port.PortA), pinNumber);
-                InternalWriteByte(Register.IODIR, value, Port.PortA);
-            }
-            else
-            {
-                byte value = mode == PinMode.Output
-                    ? ClearBit(InternalReadByte(Register.IODIR, Port.PortB), pinNumber - 8)
-                    : SetBit(InternalReadByte(Register.IODIR, Port.PortB), pinNumber - 8);
-                InternalWriteByte(Register.IODIR, value, Port.PortB);
-=======
                 Port port = GetPortForPinNumber(pinNumber);
                 if (port == Port.PortB)
                 {
@@ -390,7 +375,6 @@
                 }
 
                 InternalWriteByte(Register.GPPU, value2, port);
->>>>>>> b42e03fb
             }
         }
 
@@ -627,63 +611,6 @@
         /// </summary>
         /// <param name="pinNumber">The pin number for which an interrupt shall be triggered</param>
         /// <param name="eventTypes">Event(s) that should trigger the interrupt on the given pin</param>
-<<<<<<< HEAD
-        /// <exception cref="ArgumentException">eventTypes is not valid</exception>
-        public void EnableInterruptOnChange(int pinNumber, PinEventTypes eventTypes)
-        {
-            byte oldValue, newValue;
-            if (eventTypes == PinEventTypes.None)
-            {
-                throw new ArgumentException("No event type specified");
-            }
-
-            Port port = Port.PortA;
-            if (pinNumber >= 8)
-            {
-                pinNumber -= 8;
-                port = Port.PortB;
-            }
-
-            // Set the corresponding bit in the GPINTEN (Interrupt-on-Change) register
-            oldValue = InternalReadByte(Register.GPINTEN, port);
-            newValue = SetBit(oldValue, pinNumber);
-            InternalWriteByte(Register.GPINTEN, newValue, port);
-            oldValue = InternalReadByte(Register.INTCON, port);
-            // If the interrupt shall happen on either edge, we clear the INTCON (Interrupt-on-Change-Control) register,
-            // which will trigger an interrupt on every change. Otherwise, set the INTCON register bit and set the
-            // DefVal register.
-            if (eventTypes == (PinEventTypes.Falling | PinEventTypes.Rising))
-            {
-                newValue = ClearBit(oldValue, pinNumber);
-            }
-            else
-            {
-                newValue = SetBit(oldValue, pinNumber);
-            }
-
-            InternalWriteByte(Register.INTCON, newValue, port);
-
-            oldValue = InternalReadByte(Register.DEFVAL, port);
-            // If we clear the bit, the interrupt occurs on a rising edge, if we set it, it occurs on a falling edge.
-            // If INTCON is clear, the value is ignored.
-            if (eventTypes == PinEventTypes.Rising)
-            {
-                newValue = ClearBit(oldValue, pinNumber);
-            }
-            else
-            {
-                newValue = SetBit(oldValue, pinNumber);
-            }
-
-            InternalWriteByte(Register.DEFVAL, newValue, port);
-
-            // Finally make sure that IOCON.ODR is low and IOCON.INTPOL is low, too (interrupt is low-active, the default)
-            // For this register, it doesn't matter which port we use, it exists only once.
-            oldValue = InternalReadByte(Register.IOCON, Port.PortA);
-            newValue = ClearBit(oldValue, 1);
-            newValue = ClearBit(newValue, 2);
-            InternalWriteByte(Register.IOCON, newValue, Port.PortA);
-=======
         /// <exception cref="ArgumentException">EventTypes is not valid (must have at least one event type selected)</exception>
         /// <remarks>After calling this method, call <see cref="Read(int)"/> once to make sure the interrupt flag for the given port is cleared</remarks>
         public void EnableInterruptOnChange(int pinNumber, PinEventTypes eventTypes)
@@ -747,7 +674,6 @@
                 _interruptPins[(int)port] = SetBit(_interruptPins[(int)port], pinNumber);
                 _interruptLastInputValues[(int)port] = InternalReadByte(Register.GPIO, port);
             }
->>>>>>> b42e03fb
         }
 
         private static Port GetPortForPinNumber(int pinNumber)
@@ -767,21 +693,6 @@
         /// <param name="pinNumber">The pin number</param>
         public void DisableInterruptOnChange(int pinNumber)
         {
-<<<<<<< HEAD
-            byte oldValue, newValue;
-            if (pinNumber < 8)
-            {
-                // Set the corresponding bit in the GPINTEN (Interrupt-on-Change) register
-                oldValue = InternalReadByte(Register.GPINTEN, Port.PortA);
-                newValue = ClearBit(oldValue, pinNumber);
-                InternalWriteByte(Register.GPINTEN, newValue, Port.PortA);
-            }
-            else
-            {
-                oldValue = InternalReadByte(Register.GPINTEN, Port.PortB);
-                newValue = ClearBit(oldValue, pinNumber);
-                InternalWriteByte(Register.GPINTEN, newValue, Port.PortB);
-=======
             ValidatePin(pinNumber);
             byte oldValue, newValue;
             lock (_interruptHandlerLock)
@@ -801,17 +712,11 @@
                     InternalWriteByte(Register.GPINTEN, newValue, Port.PortB);
                     _interruptPins[1] = ClearBit(_interruptPins[1], pinNumber - 8);
                 }
->>>>>>> b42e03fb
             }
         }
 
         private void InterruptHandler(object sender, PinValueChangedEventArgs e)
         {
-<<<<<<< HEAD
-            Port port = e.PinNumber == _interruptA ? Port.PortA : Port.PortB;
-            int interruptPending = InternalReadByte(Register.INTF, port);
-            int newValues = InternalReadByte(Register.GPIO, port);
-=======
             Port port;
             int interruptPending;
             int newValues;
@@ -831,7 +736,6 @@
                 _interruptLastInputValues[(int)port] = (byte)newValues;
             }
 
->>>>>>> b42e03fb
             int offset = 0;
             if (port == Port.PortB)
             {
@@ -931,22 +835,14 @@
                 Port port = GetPortForPinNumber(pinNumber);
                 if (port == Port.PortA)
                 {
-<<<<<<< HEAD
-                    if (_eventHandlers.Any(x => x.Key <= 7))
-=======
                     if (!_eventHandlers.Any(x => x.Key <= 7))
->>>>>>> b42e03fb
                     {
                         _controller.UnregisterCallbackForPinValueChangedEvent(_interruptA, InterruptHandler);
                     }
                 }
                 else
                 {
-<<<<<<< HEAD
-                    if (_eventHandlers.Any(x => x.Key >= 8))
-=======
                     if (!_eventHandlers.Any(x => x.Key >= 8))
->>>>>>> b42e03fb
                     {
                         _controller.UnregisterCallbackForPinValueChangedEvent(_interruptB, InterruptHandler);
                     }
