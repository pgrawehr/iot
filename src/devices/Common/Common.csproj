﻿<Project Sdk="Microsoft.NET.Sdk">
  <PropertyGroup>
    <TargetFrameworks>$(DefaultBindingTfms)</TargetFrameworks>
    <EnableDefaultItems>false</EnableDefaultItems>
    <RootNamespace></RootNamespace>
    <Nullable>enable</Nullable>
    <AllowUnsafeBlocks>true</AllowUnsafeBlocks>
    <!-- SA1205: Partial elements should declare access modifier (allows adjusting class visibility in a single source file)-->
    <NoWarn>$(NoWarn);SA1205;</NoWarn>
  </PropertyGroup>
  <ItemGroup>
    <Compile Include="ClassVisibility.cs" />
    <Compile Include="MathExtensions.cs" />
    <Compile Include="Iot/Device/Common/*.cs" />
    <Compile Include="Iot/Device/Graphics/*.cs" />
    <Compile Include="Iot/Device/Multiplexing/*.cs" />
    <Compile Include="System/Device/*.cs" />
    <Compile Include="System/Device/Gpio/*.cs" />
    <Compile Include="System/Device/Analog/*.cs" />
    <Compile Include="System/Device/Spi/*.cs" />
    <Compile Include="Interop/**/*.cs" />
    <PackageReference Include="Microsoft.Extensions.Logging" Version="$(MicrosoftExtensionsLoggingPackageVersion)" />
<<<<<<< HEAD
=======
    <!-- The following is supported on windows only. We need it to take screenshots under windows -->
>>>>>>> 38d06ad3
    <PackageReference Include="System.Drawing.Common" Version="$(SystemDrawingCommonPackageVersion)" />
  </ItemGroup>
  <ItemGroup Condition="'$(TargetFramework)' == 'netstandard2.0'">
    <Compile Include="FrameworkCompatibilityExtensions.cs" />
  </ItemGroup>
  <ItemGroup Condition="'$(TargetFramework)' == 'netstandard2.0'">
    <Compile Include="IsExternalInit.cs" />
  </ItemGroup>
  <ItemGroup Condition="$(TargetFramework) == 'netstandard2.0'">
    <PackageReference Include="Microsoft.Bcl.HashCode" Version="1.1.1" />
  </ItemGroup>
</Project><|MERGE_RESOLUTION|>--- conflicted
+++ resolved
@@ -20,10 +20,7 @@
     <Compile Include="System/Device/Spi/*.cs" />
     <Compile Include="Interop/**/*.cs" />
     <PackageReference Include="Microsoft.Extensions.Logging" Version="$(MicrosoftExtensionsLoggingPackageVersion)" />
-<<<<<<< HEAD
-=======
     <!-- The following is supported on windows only. We need it to take screenshots under windows -->
->>>>>>> 38d06ad3
     <PackageReference Include="System.Drawing.Common" Version="$(SystemDrawingCommonPackageVersion)" />
   </ItemGroup>
   <ItemGroup Condition="'$(TargetFramework)' == 'netstandard2.0'">
