﻿// Licensed to the .NET Foundation under one or more agreements.
// The .NET Foundation licenses this file to you under the MIT license.

using System;
using System.Collections.Generic;
using System.Globalization;
using System.Text;
using Iot.Device.Common;
using Xunit;

namespace Iot.Device.Common.Tests
{
    public class GeographicPositionTest
    {
        [Fact]
        public void Instantiation()
        {
            GeographicPosition geoPos = new GeographicPosition();
            Assert.True(geoPos.ContainsValidPosition() == false);
            geoPos = new GeographicPosition(0.1, 0.0, 200);
            Assert.True(geoPos.ContainsValidPosition());
            Assert.Equal(0.1, geoPos.Latitude, 10);
            Assert.Equal(0, geoPos.Longitude, 10);
        }

        [Fact]
        public void EqualityGeographicPosition()
        {
            var geoPos = new GeographicPosition(0.1, 0.0, 200);
            var geoPos2 = new GeographicPosition(0.100000001, -0.000000002, 200);

            var geoPos3 = new GeographicPosition(1, 2, 500);

            Assert.True(geoPos.EqualPosition(geoPos2));
            Assert.True(geoPos.Equals(geoPos2)); // Hmm... Equals is now implemented as AlmostEquals(). Is this wise?

            Assert.True(!geoPos.EqualPosition(geoPos3));
        }

        [Fact]
        public void DefaultFormatting()
        {
            Assert.Equal("10° 00' 00.00\"N 032° 30' 00.00\"E Ellipsoidal Height 12345m", new GeographicPosition(10.0, 32.5, 12345).ToString());
            Assert.Equal("11° 06' 08.42\"S 132° 59' 15.36\"W Ellipsoidal Height 200m", new GeographicPosition(-11.10234, -132.9876, 200).ToString());
            Assert.Equal("11° 00' 00.00\"S 033° 00' 00.00\"E Ellipsoidal Height 200m", new GeographicPosition(-10.99999999999999999, 32.999999999999999, 200).ToString());
        }

        [Theory]
        [InlineData("10.000° 23.500°", 10.0, 23.5, 12345, "D3 D3")]
        [InlineData("10.000°N 23.500°E", 10.0, 23.5, 12345, "D3N D3E")]
        [InlineData("-20.000°S -123.500°W", -20.0, -123.5, 12345, "D3N D3E")] // Like this probably unexpected (with the sign), but correct for decimal output
        [InlineData("20.000°S 123.500°W", -20.0, -123.5, 12345, "U3N U3E")] // Therefore we have this
        [InlineData("20.000°S 123.500°W 100m", -20.0, -123.5, 100, "U3N U3E D0m")]
        [InlineData("10.500°N 23.512°E", 10.5, 23.51234, 100, "D3N D3E")]
<<<<<<< HEAD
        [InlineData("10° 30.00'N 23° 30.74'E", 10.5, 23.51234, 100, "M2 M2")]
        [InlineData("10° 30' 00.0\"N 023° 30' 44.42\"E -100", 10.5, 23.51234, -100, "S1 S2 D0")]
=======
        [InlineData("10.500°S 23.512°W", -10.5, -23.51234, 100, "U3N U3E")]
        [InlineData("10° 30.00'N 23° 30.74'E", 10.5, 23.51234, 100, "M2N M2E")]
        [InlineData("10° 30' 00.0\"N 023° 30' 44.42\"E -100m", 10.5, 23.51234, -100, "S1N S2E D0m")]
        [InlineData("10° 30' 00.0\" 023° 30' 44.42\" -100", 10.5, 23.51234, -100, "S1 S2 D0")]
>>>>>>> 387ee202
        public void SpecialFormatting(string expected, double lat, double lon, double alt, string format)
        {
            Assert.Equal(expected, new GeographicPosition(lat, lon, alt).ToString(format, CultureInfo.InvariantCulture));
        }

        [Fact]
        public void SpecialFormattingBasics()
        {
            Assert.Equal("10.000° 32.500°", new GeographicPosition(10.0, 32.5, 12345).ToString("D3 D3", CultureInfo.InvariantCulture));
            var pos = new GeographicPosition(10.0, 32.5, 12345);
            Assert.Equal("Pos: 10.0000000°32.500°", $"Pos: {pos:DD3}");
        }
    }
}<|MERGE_RESOLUTION|>--- conflicted
+++ resolved
@@ -52,15 +52,10 @@
         [InlineData("20.000°S 123.500°W", -20.0, -123.5, 12345, "U3N U3E")] // Therefore we have this
         [InlineData("20.000°S 123.500°W 100m", -20.0, -123.5, 100, "U3N U3E D0m")]
         [InlineData("10.500°N 23.512°E", 10.5, 23.51234, 100, "D3N D3E")]
-<<<<<<< HEAD
-        [InlineData("10° 30.00'N 23° 30.74'E", 10.5, 23.51234, 100, "M2 M2")]
-        [InlineData("10° 30' 00.0\"N 023° 30' 44.42\"E -100", 10.5, 23.51234, -100, "S1 S2 D0")]
-=======
         [InlineData("10.500°S 23.512°W", -10.5, -23.51234, 100, "U3N U3E")]
         [InlineData("10° 30.00'N 23° 30.74'E", 10.5, 23.51234, 100, "M2N M2E")]
         [InlineData("10° 30' 00.0\"N 023° 30' 44.42\"E -100m", 10.5, 23.51234, -100, "S1N S2E D0m")]
         [InlineData("10° 30' 00.0\" 023° 30' 44.42\" -100", 10.5, 23.51234, -100, "S1 S2 D0")]
->>>>>>> 387ee202
         public void SpecialFormatting(string expected, double lat, double lon, double alt, string format)
         {
             Assert.Equal(expected, new GeographicPosition(lat, lon, alt).ToString(format, CultureInfo.InvariantCulture));
