﻿// Licensed to the .NET Foundation under one or more agreements.
// The .NET Foundation licenses this file to you under the MIT license.
// See the LICENSE file in the project root for more information.

// Ported from https://github.com/adafruit/Adafruit_BMP280_Library/blob/master/Adafruit_BMP280.cpp
// Formulas and code examples can also be found in the datasheet http://www.adafruit.com/datasheets/BST-BMP280-DS001-11.pdf
using System;
using System.Device.I2c;
using System.IO;
using Iot.Device.Bmxx80.PowerMode;
using Iot.Device.Bmxx80.Register;
using Iot.Device.Bmxx80.FilteringMode;
using Iot.Device.Common;
using UnitsNet;

namespace Iot.Device.Bmxx80
{
    /// <summary>
    /// Represents the core functionality of the Bmx280 family.
    /// </summary>
    public abstract class Bmx280Base : Bmxx80Base
    {
        /// <summary>
        /// Default I2C bus address.
        /// </summary>
        public const byte DefaultI2cAddress = 0x77;

        /// <summary>
        /// Secondary I2C bus address.
        /// </summary>
        public const byte SecondaryI2cAddress = 0x76;

        /// <summary>
        /// Converts oversampling to needed measurement cycles for that oversampling.
        /// </summary>
        protected static readonly int[] s_osToMeasCycles = { 0, 7, 9, 14, 23, 44 };

        private Bmx280FilteringMode _filteringMode;
        private StandbyTime _standbyTime;

        /// <summary>
        /// Initializes a new instance of the <see cref="Bmx280Base"/> class.
        /// </summary>
        /// <param name="deviceId">The ID of the device.</param>
        /// <param name="i2cDevice">The <see cref="I2cDevice"/> to create with.</param>
        protected Bmx280Base(byte deviceId, I2cDevice i2cDevice)
            : base(deviceId, i2cDevice)
        {
        }

        /// <summary>
        /// Gets or sets the IIR filter mode.
        /// </summary>
        /// <exception cref="ArgumentOutOfRangeException">Thrown when the <see cref="Bmx280FilteringMode"/> is set to an undefined mode.</exception>
        public Bmx280FilteringMode FilterMode
        {
            get => _filteringMode;
            set
            {
                byte current = Read8BitsFromRegister((byte)Bmx280Register.CONFIG);
                current = (byte)((current & 0b_1110_0011) | (byte)value << 2);

                Span<byte> command = stackalloc[]
                {
                    (byte)Bmx280Register.CONFIG, current
                };
                _i2cDevice.Write(command);
                _filteringMode = value;
            }
        }

        /// <summary>
        /// Gets or sets the standby time between two consecutive measurements.
        /// </summary>
        /// <exception cref="ArgumentOutOfRangeException">Thrown when the <see cref="Bmxx80.StandbyTime"/> is set to an undefined mode.</exception>
        public StandbyTime StandbyTime
        {
            get => _standbyTime;
            set
            {
                byte current = Read8BitsFromRegister((byte)Bmx280Register.CONFIG);
                current = (byte)((current & 0b_0001_1111) | (byte)value << 5);

                Span<byte> command = stackalloc[]
                {
                    (byte)Bmx280Register.CONFIG, current
                };
                _i2cDevice.Write(command);
                _standbyTime = value;
            }
        }

        /// <summary>
        /// Reads the temperature. A return value indicates whether the reading succeeded.
        /// </summary>
        /// <param name="temperature">
        /// Contains the measured temperature if the <see cref="Bmxx80Base.TemperatureSampling"/> was not set to <see cref="Sampling.Skipped"/>.
        /// Contains <see cref="double.NaN"/> otherwise.
        /// </param>
        /// <returns><code>true</code> if measurement was not skipped, otherwise <code>false</code>.</returns>
        public override bool TryReadTemperature(out Temperature temperature)
        {
            if (TemperatureSampling == Sampling.Skipped)
            {
                temperature = Temperature.FromDegreesCelsius(double.NaN);
                return false;
            }

            var temp = (int)Read24BitsFromRegister((byte)Bmx280Register.TEMPDATA_MSB, Endianness.BigEndian);

            temperature = CompensateTemperature(temp >> 4);
            return true;
        }

        /// <summary>
        /// Read the <see cref="Bmx280PowerMode"/> state.
        /// </summary>
        /// <returns>The current <see cref="Bmx280PowerMode"/>.</returns>
        /// <exception cref="NotImplementedException">Thrown when the power mode does not match a defined mode in <see cref="Bmx280PowerMode"/>.</exception>
        public Bmx280PowerMode ReadPowerMode()
        {
            byte read = Read8BitsFromRegister(_controlRegister);

            // Get only the power mode bits.
            var powerMode = (byte)(read & 0b_0000_0011);

            if (Enum.IsDefined(typeof(Bmx280PowerMode), powerMode) == false)
            {
                throw new IOException("Read unexpected power mode");
            }

            return powerMode switch
            {
                0b00 => Bmx280PowerMode.Sleep,
                0b10 => Bmx280PowerMode.Forced,
                0b11 => Bmx280PowerMode.Normal,
                _ => throw new NotImplementedException($"Read power mode not defined by specification.")
            };
        }

        /// <summary>
        /// Reads the pressure. A return value indicates whether the reading succeeded.
        /// </summary>
        /// <param name="pressure">
        /// Contains the measured pressure in Pa if the <see cref="Bmxx80Base.PressureSampling"/> was not set to <see cref="Sampling.Skipped"/>.
        /// Contains <see cref="double.NaN"/> otherwise.
        /// </param>
        /// <returns><code>true</code> if measurement was not skipped, otherwise <code>false</code>.</returns>
        public override bool TryReadPressure(out Pressure pressure)
        {
            if (PressureSampling == Sampling.Skipped)
            {
                pressure = Pressure.FromPascals(double.NaN);
                return false;
            }

            // Read the temperature first to load the t_fine value for compensation.
            TryReadTemperature(out _);

            // Read pressure data.
            var press = (int)Read24BitsFromRegister((byte)Bmx280Register.PRESSUREDATA, Endianness.BigEndian);

            // Convert the raw value to the pressure in Pa.
            pressure = CompensatePressure(press >> 4);

<<<<<<< HEAD
=======
            // Return the pressure as a Pressure instance.
            pressure = Pressure.FromHectopascals(pressPa.Hectopascals / 256);
>>>>>>> 342914ed
            return true;
        }

        /// <summary>
        /// Calculates the altitude in meters from the specified sea-level pressure(in hPa).
        /// </summary>
        /// <param name="seaLevelPressure">Sea-level pressure</param>
        /// <param name="altitude">
        /// Contains the calculated metres above sea-level if the <see cref="Bmxx80Base.PressureSampling"/> was not set to <see cref="Sampling.Skipped"/>.
        /// Contains <see cref="double.NaN"/> otherwise.
        /// </param>
        /// <returns><code>true</code> if pressure measurement was not skipped, otherwise <code>false</code>.</returns>
        public bool TryReadAltitude(Pressure seaLevelPressure, out double altitude)
        {
            // Read the pressure first.
            var success = TryReadPressure(out var pressure);
            if (!success)
            {
                altitude = double.NaN;
                return false;
            }

            // Then read the temperature.
            success = TryReadTemperature(out var temperature);
            if (!success)
            {
                altitude = double.NaN;
                return false;
            }

            // Calculate and return the altitude using the hypsometric formula.
            altitude = WeatherHelper.CalculateAltitude(pressure, seaLevelPressure, temperature);
            return true;
        }

        /// <summary>
        /// Calculates the altitude in meters from the mean sea-level pressure.
        /// </summary>
        /// <param name="altitude">
        /// Contains the calculated metres above sea-level if the <see cref="Bmxx80Base.PressureSampling"/> was not set to <see cref="Sampling.Skipped"/>.
        /// Contains <see cref="double.NaN"/> otherwise.
        /// </param>
        /// <returns><code>true</code> if pressure measurement was not skipped, otherwise <code>false</code>.</returns>
        public bool TryReadAltitude(out double altitude)
        {
            return TryReadAltitude(WeatherHelper.MeanSeaLevel, out altitude);
        }

        /// <summary>
        /// Get the current status of the device.
        /// </summary>
        /// <returns>The <see cref="DeviceStatus"/>.</returns>
        public DeviceStatus ReadStatus()
        {
            var status = Read8BitsFromRegister((byte)Bmx280Register.STATUS);

            // Bit 3.
            var measuring = ((status >> 3) & 1) == 1;

            // Bit 0.
            var imageUpdating = (status & 1) == 1;

            return new DeviceStatus
            {
                ImageUpdating = imageUpdating,
                Measuring = measuring
            };
        }

        /// <summary>
        /// Sets the power mode to the given mode
        /// </summary>
        /// <param name="powerMode">The <see cref="Bmx280PowerMode"/> to set.</param>
        public void SetPowerMode(Bmx280PowerMode powerMode)
        {
            byte read = Read8BitsFromRegister(_controlRegister);

            // Clear last 2 bits.
            var cleared = (byte)(read & 0b_1111_1100);

            Span<byte> command = stackalloc[]
            {
                _controlRegister, (byte)(cleared | (byte)powerMode)
            };
            _i2cDevice.Write(command);
        }

        /// <summary>
        /// Gets the required time in ms to perform a measurement with the current sampling modes.
        /// </summary>
        /// <returns>The time it takes for the chip to read data in milliseconds rounded up.</returns>
        public virtual int GetMeasurementDuration()
        {
            return s_osToMeasCycles[(int)PressureSampling] + s_osToMeasCycles[(int)TemperatureSampling];
        }

        /// <summary>
        /// Sets the default configuration for the sensor.
        /// </summary>
        protected override void SetDefaultConfiguration()
        {
            base.SetDefaultConfiguration();
            FilterMode = Bmx280FilteringMode.Off;
            StandbyTime = StandbyTime.Ms125;
        }

        /// <summary>
        /// Compensates the pressure in Pa, in double format
        /// </summary>
        /// <param name="adcPressure">The pressure value read from the device.</param>
        /// <returns>Pressure as an instance of <see cref="Pressure"/>.</returns>
        private Pressure CompensatePressure(long adcPressure)
        {
            // Formula from the datasheet http://www.adafruit.com/datasheets/BST-BMP280-DS001-11.pdf
            // This uses the recommended approach with floating point math
            double var1, var2, p;
            var1 = (TemperatureFine / 2.0) - 64000.0;
            var2 = var1 * var1 * ((double)_calibrationData.DigP6) / 32768.0;
            var2 = var2 + var1 * ((double)_calibrationData.DigP5) * 2.0;
            var2 = (var2 / 4.0) + (((double)_calibrationData.DigP4) * 65536.0);
            var1 = (((double)_calibrationData.DigP3) * var1 * var1 / 524288.0 + ((double)_calibrationData.DigP2) * var1) / 524288.0;
            var1 = (1.0 + var1 / 32768.0) * ((double)_calibrationData.DigP1);
            if (var1 == 0.0)
            {
<<<<<<< HEAD
                return Pressure.FromPascal(0); // avoid exception caused by division by zero
=======
                return Pressure.FromPascals(0); // Avoid exception caused by division by zero
>>>>>>> 342914ed
            }

            p = 1048576.0 - (double)adcPressure;
            p = (p - (var2 / 4096.0)) * 6250.0 / var1;
            var1 = ((double)_calibrationData.DigP9) * p * p / 2147483648.0;
            var2 = p * ((double)_calibrationData.DigP8) / 32768.0;
            p = p + (var1 + var2 + ((double)_calibrationData.DigP7)) / 16.0;

            return Pressure.FromPascals(p);
        }
    }
}<|MERGE_RESOLUTION|>--- conflicted
+++ resolved
@@ -163,11 +163,6 @@
             // Convert the raw value to the pressure in Pa.
             pressure = CompensatePressure(press >> 4);
 
-<<<<<<< HEAD
-=======
-            // Return the pressure as a Pressure instance.
-            pressure = Pressure.FromHectopascals(pressPa.Hectopascals / 256);
->>>>>>> 342914ed
             return true;
         }
 
@@ -292,11 +287,7 @@
             var1 = (1.0 + var1 / 32768.0) * ((double)_calibrationData.DigP1);
             if (var1 == 0.0)
             {
-<<<<<<< HEAD
                 return Pressure.FromPascal(0); // avoid exception caused by division by zero
-=======
-                return Pressure.FromPascals(0); // Avoid exception caused by division by zero
->>>>>>> 342914ed
             }
 
             p = 1048576.0 - (double)adcPressure;
