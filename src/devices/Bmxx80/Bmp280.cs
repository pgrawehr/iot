--- conflicted
+++ resolved
@@ -31,15 +31,6 @@
         }
 
         /// <summary>
-<<<<<<< HEAD
-        /// Sets the default register configurations
-        /// </summary>
-        protected override void SetDefaultConfiguration()
-        {
-            _i2cDevice.Write(new byte[] { 0xF4, 0 });
-            _i2cDevice.Write(new byte[] { 0xF5, 0 });
-            base.SetDefaultConfiguration();
-=======
         /// Performs a synchronous reading.
         /// </summary>
         /// <returns><see cref="Bmp280ReadResult"/></returns>
@@ -73,7 +64,6 @@
             var pressSuccess = TryReadPressureCore(out var pressure, skipTempFineRead: true);
 
             return new Bmp280ReadResult(tempSuccess ? temperature : null, pressSuccess ? pressure : null);
->>>>>>> c1ca7b96
         }
     }
 }