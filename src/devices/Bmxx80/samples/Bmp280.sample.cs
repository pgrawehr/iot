--- conflicted
+++ resolved
@@ -54,11 +54,6 @@
                     i2CBmp280.TryReadTemperature(out var tempValue);
                     Console.WriteLine($"Temperature: {tempValue.Celsius:0.#}\u00B0C");
                     i2CBmp280.TryReadPressure(out var preValue);
-<<<<<<< HEAD
-                    Console.WriteLine($"Pressure: {preValue.Hectopascal} hPa");
-                    // i2CBmp280.TryReadAltitude(defaultSeaLevelPressure, out var altValue);
-                    // Console.WriteLine($"Altitude: {altValue} m");
-=======
                     Console.WriteLine($"Pressure: {preValue.Hectopascal:0.##}hPa");
 
                     // Note that if you already have the pressure value and the temperature, you could also calculate altitude by using
@@ -66,7 +61,6 @@
                     i2CBmp280.TryReadAltitude(out var altValue);
 
                     Console.WriteLine($"Altitude: {altValue:0.##}m");
->>>>>>> d67f974e
                     Thread.Sleep(1000);
 
                     // change sampling rate
@@ -81,16 +75,6 @@
                     ////measurementTime = i2CBmp280.GetMeasurementDuration();
                     ////Thread.Sleep(measurementTime);
 
-<<<<<<< HEAD
-                    ////// read values
-                    ////i2CBmp280.TryReadTemperature(out tempValue);
-                    ////Console.WriteLine($"Temperature {tempValue.Celsius} \u00B0C");
-                    ////i2CBmp280.TryReadPressure(out preValue);
-                    ////Console.WriteLine($"Pressure {preValue.Hectopascal} hPa");
-                    ////i2CBmp280.TryReadAltitude(defaultSeaLevelPressure, out altValue);
-                    ////Console.WriteLine($"Altitude: {altValue} m");
-                    ////Thread.Sleep(5000);
-=======
                     // read values
                     i2CBmp280.TryReadTemperature(out tempValue);
                     Console.WriteLine($"Temperature: {tempValue.Celsius:0.#}\u00B0C");
@@ -103,7 +87,6 @@
 
                     Console.WriteLine($"Altitude: {altValue:0.##}m");
                     Thread.Sleep(5000);
->>>>>>> d67f974e
                 }
             }
         }
