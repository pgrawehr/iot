﻿<Project Sdk="Microsoft.NET.Sdk">

  <PropertyGroup>
    <TargetFramework>netcoreapp2.1</TargetFramework>
    <EnableDefaultItems>false</EnableDefaultItems>
  </PropertyGroup>

  <ItemGroup>
    <Compile Include="..\Common\System\Device\DelayHelper.cs" Link="DelayHelper.cs" />
    <Compile Include="Flags.cs" />
    <Compile Include="Hd44780.cs" />
    <Compile Include="ICharacterLcd.cs" />
    <Compile Include="CharacterLcdExtensions.cs" />
    <Compile Include="Lcd1602.cs" />
    <Compile Include="Lcd2004.cs" />
    <Compile Include="LcdCharacterEncoding.cs" />
    <Compile Include="LcdCharacterEncodingFactory.cs" />
    <Compile Include="LcdConsole.cs" />
    <Compile Include="LcdInterface.cs" />
    <Compile Include="LcdInterface.Gpio.cs" />
    <Compile Include="LcdInterface.I2c.cs" />
    <Compile Include="LcdInterface.I2c4Bit.cs" />
    <Compile Include="LcdRgb.cs" />
    <Compile Include="LcdValueUnitDisplay.cs" />
    <Compile Include="LineWrapMode.cs" />
    <Compile Include="Registers.cs" />
  </ItemGroup>

  <ItemGroup>
<<<<<<< HEAD
    <EmbeddedResource Include="BigFontMap.txt" />
  </ItemGroup>

  <ItemGroup>
    <ProjectReference Include="$(MainLibraryPath)System.Device.Gpio.csproj">
      <AdditionalProperties>$(AdditionalProperties);RuntimeIdentifier=linux</AdditionalProperties>
    </ProjectReference>
=======
    <ProjectReference Include="$(MainLibraryPath)System.Device.Gpio.csproj" />
>>>>>>> cfb5213d
    <None Include="README.md" />
  </ItemGroup>

</Project><|MERGE_RESOLUTION|>--- conflicted
+++ resolved
@@ -21,24 +21,16 @@
     <Compile Include="LcdInterface.I2c.cs" />
     <Compile Include="LcdInterface.I2c4Bit.cs" />
     <Compile Include="LcdRgb.cs" />
-    <Compile Include="LcdValueUnitDisplay.cs" />
     <Compile Include="LineWrapMode.cs" />
     <Compile Include="Registers.cs" />
   </ItemGroup>
 
   <ItemGroup>
-<<<<<<< HEAD
+    <ProjectReference Include="$(MainLibraryPath)System.Device.Gpio.csproj" />
+    <None Include="README.md" />
+  </ItemGroup>
+  <ItemGroup>
     <EmbeddedResource Include="BigFontMap.txt" />
   </ItemGroup>
 
-  <ItemGroup>
-    <ProjectReference Include="$(MainLibraryPath)System.Device.Gpio.csproj">
-      <AdditionalProperties>$(AdditionalProperties);RuntimeIdentifier=linux</AdditionalProperties>
-    </ProjectReference>
-=======
-    <ProjectReference Include="$(MainLibraryPath)System.Device.Gpio.csproj" />
->>>>>>> cfb5213d
-    <None Include="README.md" />
-  </ItemGroup>
-
 </Project>