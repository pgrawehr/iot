--- conflicted
+++ resolved
@@ -557,13 +557,9 @@
         {
             lock (_lock)
             {
-<<<<<<< HEAD
-                if (_lastUpdateTime + TimeSpan.FromSeconds(10) < DateTime.UtcNow)
-=======
                 // Netstandard 2.0 doesn't support the multiply operator on timespan
                 TimeSpan twice = new TimeSpan(DefaultTimeout.Ticks * 2);
                 if (_lastUpdateTime + twice < DateTime.UtcNow)
->>>>>>> 8698d9f7
                 {
                     // The autopilot hasn't sent anything for several seconds. Assume it's offline
                     if (Status != AutopilotStatus.Offline) // don't repeat message
