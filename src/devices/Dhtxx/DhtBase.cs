--- conflicted
+++ resolved
@@ -39,11 +39,6 @@
         /// </summary>
         protected readonly GpioController _controller;
 
-        /// <summary>
-        /// True to dispose the Gpio Controller
-        /// </summary>
-        protected readonly bool _shouldDispose;
-
         // wait about 1 ms
         private readonly uint _loopCount = 10000;
         private readonly Stopwatch _stopwatch = new Stopwatch();
@@ -96,13 +91,9 @@
         public DhtBase(int pin, PinNumberingScheme pinNumberingScheme = PinNumberingScheme.Logical, GpioController gpioController = null, bool shouldDispose = true)
         {
             _protocol = CommunicationProtocol.OneWire;
-<<<<<<< HEAD
-            _controller = new GpioController(pinNumberingScheme);
-            _shouldDispose = true;
-=======
             _shouldDispose = gpioController == null ? true : shouldDispose;
             _controller = gpioController ?? new GpioController(pinNumberingScheme);
->>>>>>> cfb5213d
+            _shouldDispose = true;
             _pin = pin;
 
             _controller.OpenPin(_pin);
@@ -306,13 +297,10 @@
             {
                 _controller?.Dispose();
             }
-<<<<<<< HEAD
             else
             {
                 _controller.ClosePin(_pin);
             }
-=======
->>>>>>> cfb5213d
 
             _i2cDevice?.Dispose();
         }
