﻿// Licensed to the .NET Foundation under one or more agreements.
// The .NET Foundation licenses this file to you under the MIT license.

using System;
using System.Collections.Generic;
using System.Diagnostics;
using System.Globalization;
using System.IO;
using System.Text;
using System.Text.RegularExpressions;
using System.Xml;
using Iot.Device.Common;
using Iot.Device.Nmea0183.Sentences;
using UnitsNet;
using Xunit;

namespace Iot.Device.Nmea0183.Tests
{
    public sealed class MagneticDeviationCorrectionTest
    {
        [Fact]
        public void CreateDeviationTable()
        {
            MagneticDeviationCorrection dev = new MagneticDeviationCorrection();
            dev.CreateCorrectionTable(TestDataHelper.GetResourceStream("Nmea-2020-07-23-12-02.txt"));

            dev.Save("Calibration_Cirrus.xml", "Cirrus", "HBY5127", "269110660");
            Assert.True(File.Exists("Calibration_Cirrus.xml"));
        }

        [Fact]
        public void CreateDeviationTable5()
        {
            using (new SetCultureForTest("de-DE"))
            {
                MagneticDeviationCorrection dev = new MagneticDeviationCorrection();
                dev.CreateCorrectionTable(new Stream[]
                    {
                        TestDataHelper.GetResourceStream("Nmea-2023-10-22-13-39.txt")
                    },
                    DateTimeOffset.Parse("2023-10-22T13:40:00", CultureInfo.InvariantCulture, DateTimeStyles.AssumeUniversal),
                    DateTimeOffset.Parse("2023-10-22T13:50:00", CultureInfo.InvariantCulture, DateTimeStyles.AssumeUniversal));

<<<<<<< HEAD
                dev.Save("Calibration_Cirrus_v5.xml", "Cirrus", "HBY5127", "269110660");

                var expected = new MagneticDeviationCorrection(TestDataHelper.GetResourceStream("Calibration_Cirrus_v3.xml"));
                var actual = new MagneticDeviationCorrection("Calibration_Cirrus_v5.xml");
=======
                dev.Save("Calibration_Cirrus_test.xml", "Cirrus", "HBY5127", "269110660");

                var expected = new MagneticDeviationCorrection(TestDataHelper.GetResourceStream("Calibration_Cirrus_v5.xml"));
                var actual = new MagneticDeviationCorrection("Calibration_Cirrus_test.xml");
>>>>>>> 0b46056e
                Assert.Equal(expected, actual);
                File.Delete("Calibration_Cirrus_test.xml");
            }
        }

        [Fact]
        public void DifferentCalibrationsAreNotEqual()
        {
            var first = new MagneticDeviationCorrection(TestDataHelper.GetResourceStream("Calibration_Cirrus_v3.xml"));
            var second = new MagneticDeviationCorrection(TestDataHelper.GetResourceStream("Calibration_Cirrus_v1.xml"));
            Assert.NotEqual(first, second);
        }

        [Fact]
        public void ReadAndUseDeviationTable()
        {
            MagneticDeviationCorrection dev = new MagneticDeviationCorrection();
            dev.Load(TestDataHelper.GetResourceStream("Calibration_Cirrus_v3.xml"));

            Assert.True(dev.Identification != null);
            Assert.Equal("Cirrus", dev.Identification!.ShipName);
            Assert.Equal(323.47342376709, dev.ToMagneticHeading(Angle.FromDegrees(303.3)).Degrees, 3);
            Assert.Equal(297.955488967895, dev.FromMagneticHeading(Angle.FromDegrees(316.743820953369)).Degrees, 3);

            // For all angles, converting back and forth should result in a small delta (not exactly zero though, since the
            // operation is not exactly invertible)
            for (double d = 0.5; d < 361; d += 1.0)
            {
                Angle backAndForth = dev.FromMagneticHeading(dev.ToMagneticHeading(Angle.FromDegrees(d)));
                Angle delta = backAndForth - Angle.FromDegrees(d);
                Assert.True(Math.Abs(delta.Normalize(false).Degrees) < 8, $"Delta: {delta}");
            }
        }
    }
}<|MERGE_RESOLUTION|>--- conflicted
+++ resolved
@@ -41,17 +41,10 @@
                     DateTimeOffset.Parse("2023-10-22T13:40:00", CultureInfo.InvariantCulture, DateTimeStyles.AssumeUniversal),
                     DateTimeOffset.Parse("2023-10-22T13:50:00", CultureInfo.InvariantCulture, DateTimeStyles.AssumeUniversal));
 
-<<<<<<< HEAD
-                dev.Save("Calibration_Cirrus_v5.xml", "Cirrus", "HBY5127", "269110660");
-
-                var expected = new MagneticDeviationCorrection(TestDataHelper.GetResourceStream("Calibration_Cirrus_v3.xml"));
-                var actual = new MagneticDeviationCorrection("Calibration_Cirrus_v5.xml");
-=======
                 dev.Save("Calibration_Cirrus_test.xml", "Cirrus", "HBY5127", "269110660");
 
                 var expected = new MagneticDeviationCorrection(TestDataHelper.GetResourceStream("Calibration_Cirrus_v5.xml"));
                 var actual = new MagneticDeviationCorrection("Calibration_Cirrus_test.xml");
->>>>>>> 0b46056e
                 Assert.Equal(expected, actual);
                 File.Delete("Calibration_Cirrus_test.xml");
             }
