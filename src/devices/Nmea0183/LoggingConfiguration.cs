--- conflicted
+++ resolved
@@ -13,11 +13,7 @@
     public sealed class LoggingConfiguration
     {
         /// <summary>
-<<<<<<< HEAD
-        /// Creates a new instance of <see cref="LoggingConfiguration"/> with an empty log target (basically disabling logging)
-=======
         /// Creates a new instance of <see cref="LoggingConfiguration"/> with an empty log target
->>>>>>> 9021ade1
         /// </summary>
         public LoggingConfiguration()
         {
