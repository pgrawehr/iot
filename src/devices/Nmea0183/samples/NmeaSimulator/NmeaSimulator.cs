﻿// Licensed to the .NET Foundation under one or more agreements.
// The .NET Foundation licenses this file to you under the MIT license.

using System;
using System.Collections.Generic;
using System.IO;
using System.Net;
using System.Linq;
using System.Net.Sockets;
using System.Threading;
using Iot.Device.Common;
using Iot.Device.Nmea0183;
using Iot.Device.Nmea0183.Sentences;
using UnitsNet;

namespace Nmea.Simulator
{
    internal class Simulator
    {
        private static readonly TimeSpan UpdateRate = TimeSpan.FromMilliseconds(500);
        private Thread? _simulatorThread;
        private bool _terminate;
        private SimulatorData _activeData;
        private NmeaTcpServer? _tcpServer;
        private NmeaUdpServer? _udpServer;

        public Simulator()
        {
            _activeData = new SimulatorData();
            ReplayFiles = new List<string>();
        }

        private List<string> ReplayFiles
        {
            get;
        }

        public static void Main(string[] args)
        {
            Console.WriteLine("Simple GNSS simulator");
            Console.WriteLine("Usage: NmeaSimulator [options]");

            Console.WriteLine("Options are:");
            Console.WriteLine("--replay files    Plays back the given NMEA log file in real time (only with shifted timestamps). Wildcards supported.");
            Console.WriteLine();
            var sim = new Simulator();
            if (args.Length >= 2 && args[0] == "--replay")
            {
                var wildCards = args[1];
                FileInfo fi = new FileInfo(wildCards);
                string path = fi.DirectoryName ?? string.Empty;
                sim.ReplayFiles.AddRange(Directory.GetFiles(path, fi.Name));
            }

            sim.StartServer();
        }

        private void StartServer()
        {
            _tcpServer = null;
            _udpServer = null;
            try
            {
                NmeaSentence.OwnTalkerId = new TalkerId('G', 'P');

                _terminate = false;
                if (!ReplayFiles.Any())
<<<<<<< HEAD
                {
                    _simulatorThread = new Thread(MainSimulator);
                    _simulatorThread.Start();
                }
                else
                {
                    _simulatorThread = new Thread(FilePlayback);
                    _simulatorThread.Start();
                }

                _server = new NmeaTcpServer("Server");
                _server.StartDecode();
                _server.OnNewSequence += (source, sentence) =>
=======
>>>>>>> ea3696b3
                {
                    _simulatorThread = new Thread(MainSimulator);
                    _simulatorThread.Start();
                }
                else
                {
                    _simulatorThread = new Thread(FilePlayback);
                    _simulatorThread.Start();
                }

                _tcpServer = new NmeaTcpServer("TcpServer");
                _tcpServer.StartDecode();
                _tcpServer.OnNewSequence += OnNewSequenceFromServer;

                // Outgoing port is 10110, the incoming port is irrelevant (but we choose it differently here, so that a
                // receiver can bind to 10110 on the same computer)
                _udpServer = new NmeaUdpServer("UdpServer", 10111, 10110);
                _udpServer.StartDecode();
                _udpServer.OnNewSequence += OnNewSequenceFromServer;

                Console.WriteLine("Waiting for connections. Press x to quit");
                while (true)
                {
                    if (Console.KeyAvailable)
                    {
                        var key = Console.ReadKey(true);
                        if (key.KeyChar == 'x')
                        {
                            break;
                        }
                    }

                    Thread.Sleep(1000);
                }
            }
            catch (SocketException x)
            {
                Console.WriteLine($"There was a socket exception listening on the network: {x}");
            }
            finally
            {
                _tcpServer?.StopDecode();
                _udpServer?.StopDecode();
                if (_simulatorThread != null)
                {
                    _terminate = true;
                    _simulatorThread?.Join();
                }

                _tcpServer?.Dispose();
                _udpServer?.Dispose();
            }
        }

        // We're not really expecting input here.
        private void OnNewSequenceFromServer(NmeaSinkAndSource source, NmeaSentence sentence)
        {
            if (sentence is RawSentence)
            {
                Console.WriteLine($"Received message: {sentence.ToReadableContent()} from {source.InterfaceName}");
            }
        }

        private void SendNewData()
        {
            try
            {
                var data = _activeData;
                RecommendedMinimumNavigationInformation rmc = new RecommendedMinimumNavigationInformation(DateTimeOffset.UtcNow,
                    NavigationStatus.Valid, data.Position,
                    data.Speed, data.Course, null);
                SendSentence(rmc);

                GlobalPositioningSystemFixData gga = new GlobalPositioningSystemFixData(
                    DateTimeOffset.UtcNow, GpsQuality.DifferentialFix, data.Position, data.Position.EllipsoidalHeight - 54,
                    2.5, 10);
                SendSentence(gga);

                TimeDate zda = new TimeDate(DateTimeOffset.UtcNow);
                SendSentence(zda);
            }
            catch (IOException x)
            {
                Console.WriteLine($"Error writing to the output stream: {x.Message}. Connection lost.");
            }
        }

        private void SendSentence(NmeaSentence sentence)
        {
            if (_tcpServer != null)
            {
                Console.WriteLine($"Sending {sentence.ToReadableContent()}");
                _tcpServer.SendSentence(sentence);
            }

            if (_udpServer != null)
            {
                _udpServer.SendSentence(sentence);
            }
        }

        private void MainSimulator()
        {
            while (!_terminate)
            {
                var newData = _activeData.Clone();
                GeographicPosition newPosition = GreatCircle.CalcCoords(newData.Position, _activeData.Course,
                    _activeData.Speed * UpdateRate);
                newData.Position = newPosition;
                _activeData = newData;

                SendNewData();
                Thread.Sleep(UpdateRate);
            }
        }

        private void FilePlayback()
        {
            NmeaLogDataReader rd = new NmeaLogDataReader("LogDataReader", ReplayFiles);
            rd.DecodeInRealtime = true;
            rd.OnNewSequence += (source, sentence) => SendSentence(sentence);
            rd.StartDecode();
            // Dummy thread, to keep code flow similar to standard case
            while (!_terminate)
            {
                Thread.Sleep(200);
            }

            rd.StopDecode();
            rd.Dispose();
        }

        private sealed class ParserData : IDisposable
        {
            public ParserData(TcpClient tcpClient, NmeaParser parser, Thread thread)
            {
                TcpClient = tcpClient;
                Parser = parser;
                Thread = thread;
                TerminateThread = false;
            }

            public TcpClient TcpClient { get; }
            public NmeaParser Parser { get; }
            public Thread Thread { get; }

            public bool TerminateThread
            {
                get;
                set;
            }

            public void Dispose()
            {
                TcpClient.Close();
                TcpClient.Dispose();
                TerminateThread = true;
                Parser.Dispose();
                Thread.Join();
            }
        }
    }
}<|MERGE_RESOLUTION|>--- conflicted
+++ resolved
@@ -65,7 +65,6 @@
 
                 _terminate = false;
                 if (!ReplayFiles.Any())
-<<<<<<< HEAD
                 {
                     _simulatorThread = new Thread(MainSimulator);
                     _simulatorThread.Start();
@@ -79,17 +78,10 @@
                 _server = new NmeaTcpServer("Server");
                 _server.StartDecode();
                 _server.OnNewSequence += (source, sentence) =>
-=======
->>>>>>> ea3696b3
-                {
-                    _simulatorThread = new Thread(MainSimulator);
-                    _simulatorThread.Start();
-                }
-                else
                 {
                     _simulatorThread = new Thread(FilePlayback);
                     _simulatorThread.Start();
-                }
+                    }
 
                 _tcpServer = new NmeaTcpServer("TcpServer");
                 _tcpServer.StartDecode();
