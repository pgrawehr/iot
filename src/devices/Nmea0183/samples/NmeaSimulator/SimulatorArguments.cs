﻿// Licensed to the .NET Foundation under one or more agreements.
// The .NET Foundation licenses this file to you under the MIT license.

using CommandLine;

namespace Nmea.Simulator
{
    internal class SimulatorArguments
    {
        public SimulatorArguments()
        {
            ReplayFiles = string.Empty;
            SeatalkInterface = string.Empty;
        }

        [Option("replay", HelpText = "Plays back the given NMEA log file in real time (only with shifted timestamps). Wildcards supported")]
        public string ReplayFiles
        {
            get;
            set;
        }

        [Option("seatalk", HelpText = "Seatalk1 interface to connect to (for testing converters or autopilots)")]
        public string SeatalkInterface
        {
            get;
            set;
        }

        [Option("debug", Default = false, HelpText = "Wait for debugger on startup")]
        public bool Debug
        {
            get;
            set;
        }

        [Option('v', "verbose", Default = false, HelpText = "Show verbose log messages")]
        public bool Verbose
        {
            get;
            set;
        }

        [Option('l', "loop", HelpText = "Loop forever. Restarts playback at the beginning when at the end of the stream. Only useful together with --replay")]
        public bool Loop
        {
            get;
            set;
        }
<<<<<<< HEAD
=======

        [Option("tcp", Default = 10110, HelpText = "TCP port to use")]
        public int TcpPort
        {
            get;
            set;
        }

        [Option("udp", Default = 10110, HelpText = "UDP port to use")]
        public int UdpPort
        {
            get;
            set;
        }
>>>>>>> 9021ade1
    }
}<|MERGE_RESOLUTION|>--- conflicted
+++ resolved
@@ -47,8 +47,6 @@
             get;
             set;
         }
-<<<<<<< HEAD
-=======
 
         [Option("tcp", Default = 10110, HelpText = "TCP port to use")]
         public int TcpPort
@@ -63,6 +61,5 @@
             get;
             set;
         }
->>>>>>> 9021ade1
     }
 }