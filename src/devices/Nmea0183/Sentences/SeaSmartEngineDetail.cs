--- conflicted
+++ resolved
@@ -203,11 +203,6 @@
                 string swappedString = operatingTimeString.Substring(6, 2) + operatingTimeString.Substring(4, 2) +
                                        operatingTimeString.Substring(2, 2) + operatingTimeString.Substring(0, 2);
 
-<<<<<<< HEAD
-                // Status = 0 is ok, anything else seems to indicate a fault
-                uint status = (uint)Status;
-                string statusString = status.ToString("X4", CultureInfo.InvariantCulture);
-=======
                 // Lower 16 bits of status
                 uint status1 = ((uint)Status & 0xFFFF);
                 string status1String = status1.ToString("X4", CultureInfo.InvariantCulture);
@@ -215,7 +210,6 @@
                 uint status2 = ((uint)Status & 0xFFFF0000) >> 16;
                 string status2String = status2.ToString("X4", CultureInfo.InvariantCulture);
 
->>>>>>> 0b46056e
                 int engineTempKelvin;
                 if (Temperature.HasValue)
                 {
