﻿// Licensed to the .NET Foundation under one or more agreements.
// The .NET Foundation licenses this file to you under the MIT license.

using System;
using System.Device.Gpio;
using System.Device.Gpio.Drivers;
using System.Device.I2c;
using System.Device.Spi;
using System.Diagnostics;
using System.Globalization;
using System.IO;
using System.IO.Ports;
using System.Linq;
using System.Net;
using System.Net.Sockets;
using System.Reflection;
using System.Text;
using System.Threading;
using Iot.Device.Adc;
using Iot.Device.Arduino;
using Iot.Device.Bmxx80;
using Iot.Device.Bmxx80.PowerMode;
using Iot.Device.Common;
using Microsoft.Extensions.Logging;
using UnitsNet;

namespace Arduino.Samples
{
    /// <summary>
    /// Test application for Arduino/Firmata protocol
    /// </summary>
    internal class Program
    {
        private const int LED_PIN = 2;
        private const int BUTTON_PIN = 4;

        public static void Main(string[] args)
        {
            if (args.Length == 0)
            {
                Console.WriteLine("Usage: Arduino.sample <PortName>");
                Console.WriteLine("i.e.: Arduino.sample COM4");
                return;
            }

            var loggerFactory = LoggerFactory.Create(builder =>
            {
                builder.AddConsole();
            });

            // Statically register our factory. Note that this must be done before instantiation of any class that wants to use logging.
            LogDispatcher.LoggerFactory = loggerFactory;

            string portName = args[0];
            if (args.Length > 0)
            {
                portName = args[0];
            }
            else
            {
                portName = "INET";
            }

            if (portName == "INET")
            {
                IPAddress address = IPAddress.Loopback;
                if (args.Length > 1)
                {
                    address = IPAddress.Parse(args[1]);
                }

                ConnectToSocket(address);
                return;
            }

            using (var port = new SerialPort(portName, 115200))
            {
                Console.WriteLine($"Connecting to Arduino on {portName}");
                try
                {
                    port.Open();
                }
                catch (UnauthorizedAccessException x)
                {
                    Console.WriteLine($"Could not open COM port: {x.Message} Possible reason: Arduino IDE connected or serial console open");
                    return;
                }

                ConnectWithStream(port.BaseStream);
            }
        }

        private static void ConnectWithStream(Stream stream)
        {
            ArduinoBoard board = new ArduinoBoard(stream);
            try
            {
                Console.WriteLine(
                    $"Connection successful. Firmware version: {board.FirmwareVersion}, Builder: {board.FirmwareName}");
                while (Menu(board))
                {
                }
            }
            catch (TimeoutException x)
            {
                Console.WriteLine($"No answer from board: {x.Message} ");
            }
            finally
            {
                stream.Close();
                board?.Dispose();
            }
        }

        private static void ConnectToSocket(IPAddress address)
        {
            Socket s = new Socket(AddressFamily.InterNetwork, SocketType.Stream, ProtocolType.Tcp);
            s.Connect(address, 27016);
            s.NoDelay = true;
            using (NetworkStream ns = new NetworkStream(s, true))
            {
                ConnectWithStream(ns);
            }
        }

        private static void BoardOnLogMessages(string message, Exception? exception)
        {
            Console.WriteLine("Log message: " + message);
            if (exception != null)
            {
                Console.WriteLine(exception);
            }
        }

        private static bool Menu(ArduinoBoard board)
        {
            Console.WriteLine("Hello I2C and GPIO on Arduino!");
            Console.WriteLine("Select the test you want to run:");
            Console.WriteLine(" 1 Run I2C tests with a BMP280");
            Console.WriteLine($" 2 Run GPIO tests with a simple led blinking on GPIO{LED_PIN} port");
            Console.WriteLine($" 3 Run polling button test on GPIO{BUTTON_PIN}");
            Console.WriteLine($" 4 Run event wait test event on GPIO{BUTTON_PIN} on Falling and Rising");
            Console.WriteLine($" 5 Run callback event test on GPIO{BUTTON_PIN}");
            Console.WriteLine($" 6 Run PWM test with a LED dimming on GPIO{LED_PIN} port");
            Console.WriteLine(" 7 Blink the LED according to the input on A1");
            Console.WriteLine(" 8 Read analog channel as fast as possible");
            Console.WriteLine(" 9 Run SPI tests with an MCP3008 (experimental)");
            Console.WriteLine(" 0 Detect all devices on the I2C bus");
            Console.WriteLine(" H Read DHT11 Humidity sensor on GPIO 3 (experimental)");
            Console.WriteLine(" F Measure frequency on a GPIO Pin (experimental)");
            Console.WriteLine(" X Exit");
            var key = Console.ReadKey();
            Console.WriteLine();

            switch (key.KeyChar)
            {
                case '1':
                    TestI2c(board);
                    break;
                case '2':
                    TestGpio(board);
                    break;
                case '3':
                    TestInput(board);
                    break;
                case '4':
                    TestEventsDirectWait(board);
                    break;
                case '5':
                    TestEventsCallback(board);
                    break;
                case '6':
                    TestPwm(board);
                    break;
                case '7':
                    TestAnalogIn(board);
                    break;
                case '8':
                    TestAnalogCallback(board);
                    break;
                case '9':
                    TestSpi(board);
                    break;
                case '0':
                    ScanDeviceAddressesOnI2cBus(board);
                    break;
                case 'h':
                case 'H':
                    TestDht(board);
                    break;
                case 'f':
                case 'F':
                    TestFrequency(board);
                    break;
                case 'x':
                case 'X':
                    return false;
            }

            return true;
        }

        private static void TestFrequency(ArduinoBoard board)
        {
            Console.Write("Which pin number to use? ");
            string? input = Console.ReadLine();
            if (input == null)
            {
                return;
            }

            if (!int.TryParse(input, out int pin))
            {
                return;
            }

<<<<<<< HEAD
            if (!board.TryGetCommandHandler(out FrequencySensor sensor))
=======
            FrequencySensor? sensor = board.GetCommandHandler<FrequencySensor>();
            if (sensor == null)
>>>>>>> 0cb69fa8
            {
                Console.WriteLine("Frequency handling software module missing");
                return;
            }

            try
            {
                sensor.EnableFrequencyReporting(pin, FrequencyMode.Rising, 500);

                while (!Console.KeyAvailable)
                {
                    var f = sensor.GetMeasuredFrequency();
                    Console.Write($"\rFrequency at GPIO{pin}: {f}                       ");
                    Thread.Sleep(100);
                }
            }
            finally
            {
                sensor.DisableFrequencyReporting(pin);
            }

            Console.ReadKey(true);
            Console.WriteLine();
        }

        private static void TestPwm(ArduinoBoard board)
        {
            int pin = LED_PIN;
            using (var pwm = board.CreatePwmChannel(0, pin, 100, 0))
            {
                Console.WriteLine("Now dimming LED. Press any key to exit");
                while (!Console.KeyAvailable)
                {
                    pwm.Start();
                    for (double fadeValue = 0; fadeValue <= 1.0; fadeValue += 0.05)
                    {
                        // sets the value (range from 0 to 255):
                        pwm.DutyCycle = fadeValue;
                        // wait for 30 milliseconds to see the dimming effect
                        Thread.Sleep(30);
                    }

                    // fade out from max to min in increments of 5 points:
                    for (double fadeValue = 1.0; fadeValue >= 0; fadeValue -= 0.05)
                    {
                        // sets the value (range from 0 to 255):
                        pwm.DutyCycle = fadeValue;
                        // wait for 30 milliseconds to see the dimming effect
                        Thread.Sleep(30);
                    }

                }

                Console.ReadKey();
                pwm.Stop();
            }
        }

        private static void TestI2c(ArduinoBoard board)
        {
            var device = board.CreateI2cDevice(new I2cConnectionSettings(0, Bmp280.DefaultI2cAddress));

            var bmp = new Bmp280(device);
            bmp.StandbyTime = StandbyTime.Ms250;
            bmp.SetPowerMode(Bmx280PowerMode.Normal);
            Console.WriteLine("Device open");
            while (!Console.KeyAvailable)
            {
                bmp.TryReadTemperature(out var temperature);
                bmp.TryReadPressure(out var pressure);
                Console.Write($"\rTemperature: {temperature.DegreesCelsius:F2}°C. Pressure {pressure.Hectopascals:F1} hPa                  ");
                Thread.Sleep(100);
            }

            bmp.Dispose();
            device.Dispose();
            Console.ReadKey();
            Console.WriteLine();
        }

        private static void ScanDeviceAddressesOnI2cBus(ArduinoBoard board)
        {
            StringBuilder stringBuilder = new StringBuilder();

            stringBuilder.Append("     0  1  2  3  4  5  6  7  8  9  a  b  c  d  e  f");
            stringBuilder.Append(Environment.NewLine);

            for (int startingRowAddress = 0; startingRowAddress < 128; startingRowAddress += 16)
            {
                stringBuilder.Append($"{startingRowAddress:x2}: ");  // Beginning of row.

                for (int rowAddress = 0; rowAddress < 16; rowAddress++)
                {
                    int deviceAddress = startingRowAddress + rowAddress;

                    // Skip the unwanted addresses.
                    if (deviceAddress < 0x3 || deviceAddress > 0x77)
                    {
                        stringBuilder.Append("   ");
                        continue;
                    }

                    var connectionSettings = new I2cConnectionSettings(0, deviceAddress);
                    using (var i2cDevice = board.CreateI2cDevice(connectionSettings))
                    {
                        try
                        {
                            i2cDevice.ReadByte();  // Only checking if device is present.
                            stringBuilder.Append($"{deviceAddress:x2} ");
                        }
                        catch
                        {
                            stringBuilder.Append("-- ");
                        }
                    }
                }

                stringBuilder.Append(Environment.NewLine);
            }

            Console.WriteLine(stringBuilder.ToString());
        }

        public static void TestGpio(ArduinoBoard board)
        {
            // Use Pin 6
            const int gpio = LED_PIN;
            var gpioController = board.CreateGpioController();

            // Opening GPIO2
            gpioController.OpenPin(gpio);
            gpioController.SetPinMode(gpio, PinMode.Output);

            Console.WriteLine("Blinking GPIO6");
            while (!Console.KeyAvailable)
            {
                gpioController.Write(gpio, PinValue.High);
                Thread.Sleep(500);
                gpioController.Write(gpio, PinValue.Low);
                Thread.Sleep(500);
            }

            Console.ReadKey();
            gpioController.Dispose();
        }

        public static void TestAnalogIn(ArduinoBoard board)
        {
            // Use Pin 6
            const int gpio = LED_PIN;
            int analogPin = GetAnalogPin1(board);
            var gpioController = board.CreateGpioController();
            var analogController = board.CreateAnalogController(0);

            var pin = analogController.OpenPin(analogPin);
            gpioController.OpenPin(gpio);
            gpioController.SetPinMode(gpio, PinMode.Output);

            Console.WriteLine("Blinking GPIO6, based on analog input.");
            while (!Console.KeyAvailable)
            {
                ElectricPotential voltage = pin.ReadVoltage();
                gpioController.Write(gpio, PinValue.High);
                Thread.Sleep((int)(voltage * 100).Volts);
                voltage = pin.ReadVoltage();
                gpioController.Write(gpio, PinValue.Low);
                Thread.Sleep((int)(voltage * 100).Volts);
            }

            pin.Dispose();
            Console.ReadKey();
            analogController.Dispose();
            gpioController.Dispose();
        }

        public static void TestAnalogCallback(ArduinoBoard board)
        {
            int analogPin = GetAnalogPin1(board);
            var analogController = board.CreateAnalogController(0);
            board.SetAnalogPinSamplingInterval(TimeSpan.FromMilliseconds(10));
            var pin = analogController.OpenPin(analogPin);
            pin.EnableAnalogValueChangedEvent(null, 0);

            pin.ValueChanged += (sender, args) =>
            {
                if (args.PinNumber == analogPin)
                {
                    Console.WriteLine($"New voltage: {args.Value}.");
                }
            };

            Console.WriteLine("Waiting for changes on the analog input");
            while (!Console.KeyAvailable)
            {
                // Nothing to do
                Thread.Sleep(100);
            }

            Console.ReadKey();
            pin.DisableAnalogValueChangedEvent();
            pin.Dispose();
            analogController.Dispose();
        }

        private static int GetAnalogPin1(ArduinoBoard board)
        {
            int analogPin = 15;
            foreach (var pin in board.SupportedPinConfigurations)
            {
                if (pin.AnalogPinNumber == 1)
                {
                    analogPin = pin.Pin;
                    break;
                }
            }

            return analogPin;
        }

        public static void TestInput(ArduinoBoard board)
        {
            const int gpio = BUTTON_PIN;
            var gpioController = board.CreateGpioController();

            // Opening GPIO2
            gpioController.OpenPin(gpio);
            gpioController.SetPinMode(gpio, PinMode.Input);

            if (gpioController.GetPinMode(gpio) != PinMode.Input)
            {
                throw new InvalidOperationException("Couldn't set pin mode");
            }

            Console.WriteLine("Polling input pin 2");
            var lastState = gpioController.Read(gpio);
            while (!Console.KeyAvailable)
            {
                var newState = gpioController.Read(gpio);
                if (newState != lastState)
                {
                    if (newState == PinValue.High)
                    {
                        Console.WriteLine("Button pressed");
                    }
                    else
                    {
                        Console.WriteLine("Button released");
                    }
                }

                lastState = newState;
                Thread.Sleep(10);
            }

            Console.ReadKey();
            gpioController.Dispose();
        }

        public static void TestEventsDirectWait(ArduinoBoard board)
        {
            const int Gpio2 = BUTTON_PIN;
            var gpioController = board.CreateGpioController();

            // Opening GPIO2
            gpioController.OpenPin(Gpio2);
            gpioController.SetPinMode(Gpio2, PinMode.Input);

            Console.WriteLine("Waiting for both falling and rising events");
            while (!Console.KeyAvailable)
            {
                var res = gpioController.WaitForEvent(Gpio2, PinEventTypes.Falling | PinEventTypes.Rising, new TimeSpan(0, 0, 0, 0, 50));
                if ((!res.TimedOut) && (res.EventTypes != PinEventTypes.None))
                {
                    Console.WriteLine($"Event on GPIO {Gpio2}, event type: {res.EventTypes}");
                }
            }

            Console.ReadKey();
            Console.WriteLine("Waiting for only rising events");
            while (!Console.KeyAvailable)
            {
                var res = gpioController.WaitForEvent(Gpio2, PinEventTypes.Rising, new TimeSpan(0, 0, 0, 0, 50));
                if ((!res.TimedOut) && (res.EventTypes != PinEventTypes.None))
                {
                    MyCallback(gpioController, new PinValueChangedEventArgs(res.EventTypes, Gpio2));
                }
            }

            gpioController.Dispose();
        }

        public static void TestEventsCallback(ArduinoBoard board)
        {
            const int Gpio2 = BUTTON_PIN;
            var gpioController = board.CreateGpioController();

            // Opening GPIO2
            gpioController.OpenPin(Gpio2);
            gpioController.SetPinMode(Gpio2, PinMode.Input);

            Console.WriteLine("Setting up events on GPIO2 for rising and falling");

            gpioController.RegisterCallbackForPinValueChangedEvent(Gpio2, PinEventTypes.Falling | PinEventTypes.Rising, MyCallback);
            Console.WriteLine("Event setup, press a key to remove the falling event");
            while (!Console.KeyAvailable)
            {
                // Nothing to do
                Thread.Sleep(100);
            }

            Console.ReadKey();
            gpioController.UnregisterCallbackForPinValueChangedEvent(Gpio2, MyCallback);
            gpioController.RegisterCallbackForPinValueChangedEvent(Gpio2, PinEventTypes.Rising, MyCallback);
            Console.WriteLine("Now only waiting for rising events, press a key to remove all events and quit");
            while (!Console.KeyAvailable)
            {
                // Nothing to do
                Thread.Sleep(100);
            }

            Console.ReadKey();
            gpioController.UnregisterCallbackForPinValueChangedEvent(Gpio2, MyCallback);
            gpioController.Dispose();
        }

        private static void MyCallback(object sender, PinValueChangedEventArgs pinValueChangedEventArgs)
        {
            Console.WriteLine($"Event on GPIO {pinValueChangedEventArgs.PinNumber}, event type: {pinValueChangedEventArgs.ChangeType}");
        }

        public static void TestSpi(ArduinoBoard board)
        {
            const double vssValue = 5; // Set this to the supply voltage of the arduino. Most boards have 5V, some newer ones run at 3.3V.
            SpiConnectionSettings settings = new SpiConnectionSettings(0, 10);
            using (var spi = board.CreateSpiDevice(settings))
            using (Mcp3008 mcp = new Mcp3008(spi))
            {
                Console.WriteLine("SPI Device open");
                while (!Console.KeyAvailable)
                {
                    double vdd = mcp.Read(5);
                    double vss = mcp.Read(6);
                    double middle = mcp.Read(7);
                    Console.WriteLine($"Raw values: VSS {vss} VDD {vdd} Average {middle}");
                    vdd = vssValue * vdd / 1024;
                    vss = vssValue * vss / 1024;
                    middle = vssValue * middle / 1024;
                    Console.WriteLine($"Converted values: VSS {vss:F2}V, VDD {vdd:F2}V, Average {middle:F2}V");
                    Thread.Sleep(200);
                }
            }

            Console.ReadKey();
        }

        public static void TestDht(ArduinoBoard board)
        {
            Console.WriteLine("Reading DHT11. Any key to quit.");
<<<<<<< HEAD
            if (!board.TryGetCommandHandler(out DhtSensor handler))
=======
            DhtSensor? handler = board.GetCommandHandler<DhtSensor>();
            if (handler == null)
>>>>>>> 0cb69fa8
            {
                Console.WriteLine("DHT Command handler not available.");
                return;
            }

            while (!Console.KeyAvailable)
            {
<<<<<<< HEAD
=======
                // Read from DHT11 at pin 3
>>>>>>> 0cb69fa8
                if (handler.TryReadDht(3, 11, out var temperature, out var humidity))
                {
                    Console.WriteLine($"Temperature: {temperature}, Humidity {humidity}");
                }
                else
                {
                    Console.WriteLine("Unable to read DHT11");
                }

                Thread.Sleep(2500);
            }

            Console.ReadKey();
        }
    }
}<|MERGE_RESOLUTION|>--- conflicted
+++ resolved
@@ -214,12 +214,8 @@
                 return;
             }
 
-<<<<<<< HEAD
-            if (!board.TryGetCommandHandler(out FrequencySensor sensor))
-=======
             FrequencySensor? sensor = board.GetCommandHandler<FrequencySensor>();
             if (sensor == null)
->>>>>>> 0cb69fa8
             {
                 Console.WriteLine("Frequency handling software module missing");
                 return;
@@ -578,12 +574,8 @@
         public static void TestDht(ArduinoBoard board)
         {
             Console.WriteLine("Reading DHT11. Any key to quit.");
-<<<<<<< HEAD
-            if (!board.TryGetCommandHandler(out DhtSensor handler))
-=======
             DhtSensor? handler = board.GetCommandHandler<DhtSensor>();
             if (handler == null)
->>>>>>> 0cb69fa8
             {
                 Console.WriteLine("DHT Command handler not available.");
                 return;
@@ -591,10 +583,7 @@
 
             while (!Console.KeyAvailable)
             {
-<<<<<<< HEAD
-=======
                 // Read from DHT11 at pin 3
->>>>>>> 0cb69fa8
                 if (handler.TryReadDht(3, 11, out var temperature, out var humidity))
                 {
                     Console.WriteLine($"Temperature: {temperature}, Humidity {humidity}");
