﻿<Project Sdk="Microsoft.NET.Sdk">
  <PropertyGroup>
    <OutputType>Exe</OutputType>
    <TargetFrameworks>$(DefaultBindingTfms)</TargetFrameworks>
    <RootNamespace>Iot.Device.Arduino.Sample</RootNamespace>
    <EnableDefaultItems>false</EnableDefaultItems>
    <AssemblyName>Arduino.sample</AssemblyName>
  </PropertyGroup>
  <ItemGroup>
    <PackageReference Include="Microsoft.Extensions.Logging.Console" Version="$(MicrosoftExtensionsLoggingConsolePackageVersion)" />
    <PackageReference Include="System.IO.Ports" Version="$(SystemIOPortsPackageVersion)" />
  </ItemGroup>
  <ItemGroup>
    <Compile Include="Arduino.sample.cs" />
    <Compile Include="RgbLedTest.cs" />
    <Compile Include="TestCases.cs" />
  </ItemGroup>
  <ItemGroup>
    <ProjectReference Include="..\..\Bmxx80\Bmxx80.csproj" />
<<<<<<< HEAD
    <ProjectReference Include="..\..\Board\Board.csproj" />
    <ProjectReference Include="..\..\Common\CommonHelpers.csproj" />
=======
>>>>>>> 316bf1a4
    <ProjectReference Include="..\..\Mcp3xxx\Mcp3xxx.csproj" />
    <ProjectReference Include="..\Arduino.csproj" />
  </ItemGroup>
</Project><|MERGE_RESOLUTION|>--- conflicted
+++ resolved
@@ -17,11 +17,8 @@
   </ItemGroup>
   <ItemGroup>
     <ProjectReference Include="..\..\Bmxx80\Bmxx80.csproj" />
-<<<<<<< HEAD
     <ProjectReference Include="..\..\Board\Board.csproj" />
-    <ProjectReference Include="..\..\Common\CommonHelpers.csproj" />
-=======
->>>>>>> 316bf1a4
+    <ProjectReference Include="..\..\Common\Common.csproj" />
     <ProjectReference Include="..\..\Mcp3xxx\Mcp3xxx.csproj" />
     <ProjectReference Include="..\Arduino.csproj" />
   </ItemGroup>
