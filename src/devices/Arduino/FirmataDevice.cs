--- conflicted
+++ resolved
@@ -30,11 +30,7 @@
         private const byte FIRMATA_PROTOCOL_MAJOR_VERSION = 2;
         private const byte FIRMATA_PROTOCOL_MINOR_VERSION = 5; // 2.5 works, but 2.6 is recommended
         private const int FIRMATA_INIT_TIMEOUT_SECONDS = 2;
-<<<<<<< HEAD
         internal static readonly TimeSpan DefaultReplyTimeout = TimeSpan.FromMilliseconds(3000);
-=======
-        internal static readonly TimeSpan DefaultReplyTimeout = TimeSpan.FromMilliseconds(2000);
->>>>>>> 131e63d9
 
         private byte _firmwareVersionMajor;
         private byte _firmwareVersionMinor;
@@ -1171,8 +1167,8 @@
                 if (analogChannel <= 15)
                 {
                     _firmataStream.WriteByte((byte)((int)FirmataCommand.REPORT_ANALOG_PIN + analogChannel));
-                    _firmataStream.WriteByte((byte)1);
-                }
+                _firmataStream.WriteByte((byte)1);
+            }
                 else if (_actualFirmataProtocolVersion >= new Version(2, 7))
                 {
                     // Note: Requires Protocol Version 2.7 or later
@@ -1182,7 +1178,7 @@
                     commandSequence.WriteByte((byte)1);
                     commandSequence.WriteByte((byte)FirmataCommand.END_SYSEX);
                     SendCommand(commandSequence);
-                }
+        }
                 else
                 {
                     throw new NotSupportedException($"Using analog channel A{analogChannel} requires firmata protocol version 2.7 or later");
@@ -1203,8 +1199,8 @@
                 if (analogChannel <= 15)
                 {
                     _firmataStream.WriteByte((byte)((int)FirmataCommand.REPORT_ANALOG_PIN + analogChannel));
-                    _firmataStream.WriteByte((byte)0);
-                }
+                _firmataStream.WriteByte((byte)0);
+            }
                 else
                 {
                     FirmataCommandSequence pwmCommandSequence = new();
@@ -1213,7 +1209,7 @@
                     pwmCommandSequence.WriteByte((byte)0);
                     pwmCommandSequence.WriteByte((byte)FirmataCommand.END_SYSEX);
                     SendCommand(pwmCommandSequence);
-                }
+        }
             }
         }
 
