--- conflicted
+++ resolved
@@ -198,14 +198,7 @@
         /// <param name="sequence">The sequence that was sent</param>
         /// <param name="reply">The reply</param>
         /// <returns>True if this reply matches the sequence. True is the default, for backwards compatibility</returns>
-<<<<<<< HEAD
-        protected virtual bool IsMatchingAck(FirmataCommandSequence sequence, byte[] reply)
-        {
-            return true;
-        }
-=======
         protected virtual bool IsMatchingAck(FirmataCommandSequence sequence, byte[] reply) => true;
->>>>>>> 2604f076
 
         /// <summary>
         /// Callback function that returns whether the given reply indicates an error
@@ -213,14 +206,7 @@
         /// <param name="sequence">The original sequence</param>
         /// <param name="reply">The reply. <see cref="IsMatchingAck"/> is already tested to be true for this reply</param>
         /// <returns>A command error code, in case this reply indicates a no-acknowledge</returns>
-<<<<<<< HEAD
-        protected virtual CommandError HasCommandError(FirmataCommandSequence sequence, byte[] reply)
-        {
-            return CommandError.None;
-        }
-=======
         protected virtual CommandError HasCommandError(FirmataCommandSequence sequence, byte[] reply) => CommandError.None;
->>>>>>> 2604f076
 
         private void OnSysexDataInternal(ReplyType type, byte[] data)
         {
